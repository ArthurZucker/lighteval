# MIT License

# Copyright (c) 2024 The HuggingFace Team

# Permission is hereby granted, free of charge, to any person obtaining a copy
# of this software and associated documentation files (the "Software"), to deal
# in the Software without restriction, including without limitation the rights
# to use, copy, modify, merge, publish, distribute, sublicense, and/or sell
# copies of the Software, and to permit persons to whom the Software is
# furnished to do so, subject to the following conditions:

# The above copyright notice and this permission notice shall be included in all
# copies or substantial portions of the Software.

# THE SOFTWARE IS PROVIDED "AS IS", WITHOUT WARRANTY OF ANY KIND, EXPRESS OR
# IMPLIED, INCLUDING BUT NOT LIMITED TO THE WARRANTIES OF MERCHANTABILITY,
# FITNESS FOR A PARTICULAR PURPOSE AND NONINFRINGEMENT. IN NO EVENT SHALL THE
# AUTHORS OR COPYRIGHT HOLDERS BE LIABLE FOR ANY CLAIM, DAMAGES OR OTHER
# LIABILITY, WHETHER IN AN ACTION OF CONTRACT, TORT OR OTHERWISE, ARISING FROM,
# OUT OF OR IN CONNECTION WITH THE SOFTWARE OR THE USE OR OTHER DEALINGS IN THE
# SOFTWARE.

import copy
import json
import os
import re
import time
from dataclasses import asdict, is_dataclass
from datetime import datetime
from enum import Enum
from pathlib import Path

from datasets import Dataset, load_dataset
from datasets.utils.metadata import MetadataConfigs
from huggingface_hub import DatasetCard, DatasetCardData, HfApi, HFSummaryWriter, hf_hub_url

from lighteval.logging.hierarchical_logger import hlog, hlog_warn
from lighteval.logging.info_loggers import (
    DetailsLogger,
    GeneralConfigLogger,
    MetricsLogger,
    TaskConfigLogger,
    VersionsLogger,
)
from lighteval.utils import NO_TENSORBOARDX_WARN_MSG, is_nanotron_available, is_tensorboardX_available, obj_to_markdown


if is_nanotron_available():
    from nanotron.config import GeneralArgs


class EnhancedJSONEncoder(json.JSONEncoder):
    """
    Provides a proper json encoding for the loggers and trackers json dumps.
    Notably manages the json encoding of dataclasses.
    """

    def default(self, o):
        if is_dataclass(o):
            return asdict(o)
        if callable(o):
            return o.__name__
<<<<<<< HEAD
        if isinstance(o, Enum):
            return o.name
=======
>>>>>>> 4651531e
        return super().default(o)


class EvaluationTracker:
    """
    Keeps track of the overall evaluation process and relevant informations.

    The [`EvaluationTracker`] contains specific loggers for experiments details
    ([`DetailsLogger`]), metrics ([`MetricsLogger`]), task versions
    ([`VersionsLogger`]) as well as for the general configurations of both the
    specific task ([`TaskConfigLogger`]) and overall evaluation run
    ([`GeneralConfigLogger`]).  It compiles the data from these loggers and
    writes it to files, which can be published to the Hugging Face hub if
    requested.
    """

    details_logger: DetailsLogger
    metrics_logger: MetricsLogger
    versions_logger: VersionsLogger
    general_config_logger: GeneralConfigLogger
    task_config_logger: TaskConfigLogger
    hub_results_org: str

    def __init__(
        self,
        output_dir: str = None,
        hub_results_org: str = "",
        push_results_to_hub: bool = False,
        push_details_to_hub: bool = False,
        push_results_to_tensorboard: bool = False,
        tensorboard_metric_prefix: str = "eval",
        public: bool = False,
        token: str = "",
        nanotron_run_info: "GeneralArgs" = None,
    ) -> None:
        """)
        Creates all the necessary loggers for evaluation tracking.

        Args:
            output_dir (str): Local folder path where you want results to be saved
            hub_results_org (str): The organisation to push the results to. See
                more details about the datasets organisation in
                [`EvaluationTracker.save`]
            push_results_to_hub (bool): If True, results are pushed to the hub.
                Results will be pushed either to `{hub_results_org}/results`, a public dataset, if `public` is True else to `{hub_results_org}/private-results`, a private dataset.
            push_details_to_hub (bool): If True, details are pushed to the hub.
                Results are pushed to `{hub_results_org}/details__{sanitized model_name}` for the model `model_name`, a public dataset,
                if `public` is True else `{hub_results_org}/details__{sanitized model_name}_private`, a private dataset.
            push_results_to_tensorboard (bool): If True, will create and push the results for a tensorboard folder on the hub
            public (bool): If True, results and details are pushed in private orgs
            token (str): Token to use when pushing to the hub. This token should
                have write access to `hub_results_org`.
            nanotron_run_info (GeneralArgs): Reference to informations about Nanotron models runs
        """
        self.details_logger = DetailsLogger()
        self.metrics_logger = MetricsLogger()
        self.versions_logger = VersionsLogger()
        self.general_config_logger = GeneralConfigLogger()
        self.task_config_logger = TaskConfigLogger()

        self.api = HfApi(token=token)

        self.output_dir = output_dir

        self.hub_results_org = hub_results_org  # will also contain tensorboard results
        if hub_results_org in ["", None] and any(
            [push_details_to_hub, push_results_to_hub, push_results_to_tensorboard]
        ):
            raise Exception(
                "You need to select which org to push to, using `--results_org`, if you want to save information to the hub."
            )

        self.hub_results_repo = f"{hub_results_org}/results"
        self.hub_private_results_repo = f"{hub_results_org}/private-results"
        self.push_results_to_hub = push_results_to_hub
        self.push_details_to_hub = push_details_to_hub

        self.push_results_to_tensorboard = push_results_to_tensorboard
        self.tensorboard_repo = f"{hub_results_org}/tensorboard_logs"
        self.tensorboard_metric_prefix = tensorboard_metric_prefix
        self.nanotron_run_info = nanotron_run_info

        self.public = public

    def save(self) -> None:
        """Saves the experiment information and results to files, and to the hub if requested."""
        hlog("Saving experiment tracker")
        date_id = datetime.now().isoformat().replace(":", "-")

        output_dir_results = Path(self.output_dir) / "results" / self.general_config_logger.model_name
        output_dir_details = Path(self.output_dir) / "details" / self.general_config_logger.model_name
        output_dir_details_sub_folder = output_dir_details / date_id
        output_dir_results.mkdir(parents=True, exist_ok=True)
        output_dir_details_sub_folder.mkdir(parents=True, exist_ok=True)

        output_results_file = output_dir_results / f"results_{date_id}.json"
        output_results_in_details_file = output_dir_details / f"results_{date_id}.json"

        hlog(f"Saving results to {output_results_file} and {output_results_in_details_file}")

        config_general = copy.deepcopy(self.general_config_logger)
        config_general = asdict(config_general)

        to_dump = {
            "config_general": config_general,
            "results": self.metrics_logger.metric_aggregated,
            "versions": self.versions_logger.versions,
            "config_tasks": self.task_config_logger.tasks_configs,
            "summary_tasks": self.details_logger.compiled_details,
            "summary_general": asdict(self.details_logger.compiled_details_over_all_tasks),
        }
        dumped = json.dumps(to_dump, cls=EnhancedJSONEncoder, indent=2)

        with open(output_results_file, "w") as f:
            f.write(dumped)

        with open(output_results_in_details_file, "w") as f:
            f.write(dumped)

        for task_name, task_details in self.details_logger.details.items():
            output_file_details = output_dir_details_sub_folder / f"details_{task_name}_{date_id}.parquet"
            # Create a dataset from the dictionary - we force cast to str to avoid formatting problems for nested objects
            dataset = Dataset.from_list([{k: str(v) for k, v in asdict(detail).items()} for detail in task_details])

            # We don't keep 'id' around if it's there
            column_names = dataset.column_names
            if "id" in dataset.column_names:
                column_names = [t for t in dataset.column_names if t != "id"]

            # Sort column names to make it easier later
            dataset = dataset.select_columns(sorted(column_names))
            # Save the dataset to a Parquet file
            dataset.to_parquet(output_file_details.as_posix())

        if self.push_results_to_hub:
            self.api.upload_folder(
                repo_id=self.hub_results_repo if self.public else self.hub_private_results_repo,
                folder_path=output_dir_results,
                path_in_repo=self.general_config_logger.model_name,
                repo_type="dataset",
                commit_message=f"Updating model {self.general_config_logger.model_name}",
            )

        if self.push_details_to_hub:
            self.details_to_hub(
                results_file_path=output_results_in_details_file,
                details_folder_path=output_dir_details_sub_folder,
            )

        if self.push_results_to_tensorboard:
            self.push_to_tensorboard(
                results=self.metrics_logger.metric_aggregated, details=self.details_logger.details
            )

    def generate_final_dict(self) -> dict:
        """Aggregates and returns all the logger's experiment information in a dictionary.

        This function should be used to gather and display said information at the end of an evaluation run.
        """
        to_dump = {
            "config_general": asdict(self.general_config_logger),
            "results": self.metrics_logger.metric_aggregated,
            "versions": self.versions_logger.versions,
            "config_tasks": self.task_config_logger.tasks_configs,
            "summary_tasks": self.details_logger.compiled_details,
            "summary_general": asdict(self.details_logger.compiled_details_over_all_tasks),
        }

        final_dict = {
            k: {eval_name.replace("|", ":"): eval_score for eval_name, eval_score in v.items()}
            for k, v in to_dump.items()
        }

        return final_dict

    def details_to_hub(
        self,
        results_file_path: Path | str,
        details_folder_path: Path | str,
    ) -> None:
        """Pushes the experiment details (all the model predictions for every step) to the hub.

        Args:
            results_file_path (str or Path): Local path of the current's experiment aggregated results individual file
            details_folder_path (str or Path): Local path of the current's experiment details folder.
                The details folder (created by [`EvaluationTracker.save`]) should contain one parquet file per task used during the evaluation run of the current model.

        """
        results_file_path = str(results_file_path)
        details_folder_path = str(details_folder_path)

        sanitized_model_name = self.general_config_logger.model_name.replace("/", "__")

        # "Default" detail names are the public detail names (same as results vs private-results)
        repo_id = f"{self.hub_results_org}/details_{sanitized_model_name}"
        if not self.public:  # if not public, we add `_private`
            repo_id = f"{repo_id}_private"

        sub_folder_path = os.path.basename(results_file_path).replace(".json", "").replace("results_", "")

        paths_to_check = [os.path.basename(results_file_path)]
        try:
            checked_paths = list(self.api.get_paths_info(repo_id=repo_id, paths=paths_to_check, repo_type="dataset"))
        except Exception:
            checked_paths = []

        if len(checked_paths) == 0:
            hlog(f"Repo {repo_id} not found for {results_file_path}. Creating it.")
            self.api.create_repo(repo_id, private=not (self.public), repo_type="dataset", exist_ok=True)

        # Create parquet version of results file as well
        results = load_dataset("json", data_files=results_file_path)
        parquet_name = os.path.basename(results_file_path).replace(".json", ".parquet")
        parquet_local_path = os.path.join(os.path.dirname(results_file_path), parquet_name)
        results["train"].to_parquet(parquet_local_path)

        # Upload results file (json and parquet) and folder
        self.api.upload_file(
            repo_id=repo_id,
            path_or_fileobj=results_file_path,
            path_in_repo=os.path.basename(results_file_path),
            repo_type="dataset",
        )
        self.api.upload_file(
            repo_id=repo_id, path_or_fileobj=parquet_local_path, path_in_repo=parquet_name, repo_type="dataset"
        )
        self.api.upload_folder(
            repo_id=repo_id, folder_path=details_folder_path, path_in_repo=sub_folder_path, repo_type="dataset"
        )

        self.recreate_metadata_card(repo_id)

    def recreate_metadata_card(self, repo_id: str) -> None:  # noqa: C901
        """Fully updates the details repository metadata card for the currently evaluated model

        Args:
            repo_id (str): Details dataset repository path on the hub (`org/dataset`)
        """
        # Add a nice dataset card and the configuration YAML
        files_in_repo = self.api.list_repo_files(repo_id=repo_id, repo_type="dataset")
        results_files = [f for f in files_in_repo if ".json" in f]
        parquet_files = [f for f in files_in_repo if ".parquet" in f]
        multiple_results = len(results_files) > 1

        # Get last eval results date for each task (evals might be non overlapping)
        last_eval_date_results = {}
        for sub_file in parquet_files:
            # We focus on details only
            if "results_" in sub_file:
                continue

            # subfile have this general format:
            # `2023-09-03T10-57-04.203304/details_harness|hendrycksTest-us_foreign_policy|5_2023-09-03T10-57-04.203304.parquet`
            # in the iso date, the `:` are replaced by `-` because windows does not allow `:` in their filenames
            task_name = (
                os.path.basename(sub_file).replace("details_", "").split("_202")[0]
            )  # 202 for dates, 2023, 2024, ...
            # task_name is then equal to `leaderboard|mmlu:us_foreign_policy|5`

            # to be able to parse the filename as iso dates, we need to re-replace the `-` with `:`
            # iso_date[13] = iso_date[16] = ':'
            dir_name = os.path.dirname(sub_file)
            iso_date = ":".join(dir_name.rsplit("-", 2))
            eval_date = datetime.fromisoformat(iso_date)

            last_eval_date_results[task_name] = (
                max(last_eval_date_results[task_name], eval_date) if task_name in last_eval_date_results else eval_date
            )

        max_last_eval_date_results = list(last_eval_date_results.values())[0]
        # Now we convert them in iso-format
        for task in last_eval_date_results:
            if max_last_eval_date_results < last_eval_date_results[task]:
                max_last_eval_date_results = last_eval_date_results[task]
            last_eval_date_results[task] = last_eval_date_results[task].isoformat()
        max_last_eval_date_results = max_last_eval_date_results.isoformat()

        # Add the YAML for the configs
        card_metadata = MetadataConfigs()

        # Add the results config and add the result file as a parquet file
        for sub_file in parquet_files:
            if "results_" in sub_file:
                eval_date = os.path.basename(sub_file).replace("results_", "").replace(".parquet", "")
                sanitized_task = "results"
                sanitized_last_eval_date_results = re.sub(r"[^\w\.]", "_", max_last_eval_date_results)
                repo_file_name = os.path.basename(sub_file)
            else:
                task_name = os.path.basename(sub_file).replace("details_", "").split("_2023")[0].split("_2024")[0]
                sanitized_task = re.sub(r"\W", "_", task_name)
                eval_date = os.path.dirname(sub_file)
                sanitized_last_eval_date_results = re.sub(r"[^\w\.]", "_", last_eval_date_results[task_name])
                repo_file_name = os.path.join("**", os.path.basename(sub_file))

            sanitized_eval_date = re.sub(r"[^\w\.]", "_", eval_date)

            if multiple_results:
                if sanitized_task not in card_metadata:
                    card_metadata[sanitized_task] = {
                        "data_files": [{"split": sanitized_eval_date, "path": [repo_file_name]}]
                    }
                else:
                    former_entry = card_metadata[sanitized_task]
                    card_metadata[sanitized_task] = {
                        "data_files": former_entry["data_files"]
                        + [{"split": sanitized_eval_date, "path": [repo_file_name]}]
                    }
            else:
                if sanitized_task in card_metadata:
                    raise ValueError(
                        f"Entry for {sanitized_task} already exists in {former_entry} for repo {repo_id} and file {sub_file}"
                    )
                card_metadata[sanitized_task] = {
                    "data_files": [{"split": sanitized_eval_date, "path": [repo_file_name]}]
                }

            if sanitized_eval_date == sanitized_last_eval_date_results:
                all_entry = card_metadata[sanitized_task]["data_files"]
                card_metadata[sanitized_task] = {
                    "data_files": all_entry + [{"split": "latest", "path": [repo_file_name]}]
                }

            if "results_" in sub_file:
                continue

            # Special case for MMLU with a single split covering it all
            # We add another config with all MMLU splits results together for easy inspection
            SPECIAL_TASKS = [
                "lighteval|mmlu",
                "original|mmlu",
            ]
            for special_task in SPECIAL_TASKS:
                sanitized_special_task = re.sub(r"\W", "_", special_task)
                if sanitized_special_task in sanitized_task:
                    task_info = task_name.split("|")
                    # We have few-shot infos, let's keep them in our special task name
                    if len(task_info) == 3:
                        sanitized_special_task += f"_{task_info[-1]}"
                    elif len(task_info) == 4:
                        sanitized_special_task += f"_{task_info[-2]}_{task_info[-1]}"
                    if sanitized_special_task not in card_metadata:
                        card_metadata[sanitized_special_task] = {
                            "data_files": [{"split": sanitized_eval_date, "path": [repo_file_name]}]
                        }
                    else:
                        former_entry = card_metadata[sanitized_special_task]["data_files"]
                        # Any entry for this split already?
                        try:
                            split_index = next(
                                index
                                for index, dictionary in enumerate(former_entry)
                                if dictionary.get("split", None) == sanitized_eval_date
                            )
                        except StopIteration:
                            split_index = None
                        if split_index is None:
                            card_metadata[sanitized_special_task] = {
                                "data_files": former_entry + [{"split": sanitized_eval_date, "path": [repo_file_name]}]
                            }
                        else:
                            former_entry[split_index]["path"] += [repo_file_name]
                            card_metadata[sanitized_special_task] = {"data_files": former_entry}

                    if sanitized_eval_date == sanitized_last_eval_date_results:
                        former_entry = card_metadata[sanitized_special_task]["data_files"]
                        try:
                            split_index = next(
                                index
                                for index, dictionary in enumerate(former_entry)
                                if dictionary.get("split", None) == "latest"
                            )
                        except StopIteration:
                            split_index = None
                        if split_index is None:
                            card_metadata[sanitized_special_task] = {
                                "data_files": former_entry + [{"split": "latest", "path": [repo_file_name]}]
                            }
                        else:
                            former_entry[split_index]["path"] += [repo_file_name]
                            card_metadata[sanitized_special_task] = {"data_files": former_entry}

        # Cleanup a little the dataset card
        # Get the top results
        last_results_file = [f for f in results_files if max_last_eval_date_results.replace(":", "-") in f][0]
        last_results_file_path = hf_hub_url(repo_id=repo_id, filename=last_results_file, repo_type="dataset")
        f = load_dataset("json", data_files=last_results_file_path, split="train")
        results_dict = f["results"][0]
        new_dictionary = {"all": results_dict}
        new_dictionary.update(results_dict)
        results_string = json.dumps(new_dictionary, indent=4)

        # If we are pushing to the Oppen LLM Leaderboard, we'll store specific data in the model card.
        is_open_llm_leaderboard = repo_id.split("/")[0] == "open-llm-leaderboard"
        if is_open_llm_leaderboard:
            org_string = (
                "on the [Open LLM Leaderboard](https://huggingface.co/spaces/HuggingFaceH4/open_llm_leaderboard)."
            )
            leaderboard_url = "https://huggingface.co/spaces/HuggingFaceH4/open_llm_leaderboard"
            point_of_contact = "clementine@hf.co"
        else:
            org_string = ""
            leaderboard_url = None
            point_of_contact = None

        card_data = DatasetCardData(
            dataset_summary=f"Dataset automatically created during the evaluation run of model "
            f"[{self.general_config_logger.model_name}](https://huggingface.co/{self.general_config_logger.model_name})"
            f"{org_string}.\n\n"
            f"The dataset is composed of {len(card_metadata) - 1} configuration, each one coresponding to one of the evaluated task.\n\n"
            f"The dataset has been created from {len(results_files)} run(s). Each run can be found as a specific split in each "
            f'configuration, the split being named using the timestamp of the run.The "train" split is always pointing to the latest results.\n\n'
            f'An additional configuration "results" store all the aggregated results of the run.\n\n'
            f"To load the details from a run, you can for instance do the following:\n"
            f'```python\nfrom datasets import load_dataset\ndata = load_dataset("{repo_id}",\n\t"{sanitized_task}",\n\tsplit="train")\n```\n\n'
            f"## Latest results\n\n"
            f'These are the [latest results from run {max_last_eval_date_results}]({last_results_file_path.replace("/resolve/", "/blob/")})'
            f"(note that their might be results for other tasks in the repos if successive evals didn't cover the same tasks. "
            f'You find each in the results and the "latest" split for each eval):\n\n'
            f"```python\n{results_string}\n```",
            repo_url=f"https://huggingface.co/{self.general_config_logger.model_name}",
            pretty_name=f"Evaluation run of {self.general_config_logger.model_name}",
            leaderboard_url=leaderboard_url,
            point_of_contact=point_of_contact,
        )

        card_metadata.to_dataset_card_data(card_data)
        card = DatasetCard.from_template(
            card_data,
            pretty_name=card_data.pretty_name,
        )
        card.push_to_hub(repo_id, repo_type="dataset")

    def push_to_tensorboard(  # noqa: C901
        self, results: dict[str, dict[str, float]], details: dict[str, DetailsLogger.CompiledDetail]
    ):
        if not is_tensorboardX_available:
            hlog_warn(NO_TENSORBOARDX_WARN_MSG)
            return

        if not is_nanotron_available():
            hlog_warn("You cannot push results to tensorboard without having nanotron installed. Skipping")
            return
        prefix = self.tensorboard_metric_prefix

        if self.nanotron_run_info is not None:
            global_step = self.nanotron_run_info.step
            run = f"{self.nanotron_run_info.run}_{prefix}"
        else:
            global_step = 0
            run = prefix

        output_dir_tb = Path(self.output_dir) / "tb" / run
        output_dir_tb.mkdir(parents=True, exist_ok=True)
        tb_context = HFSummaryWriter(
            logdir=str(output_dir_tb),
            repo_id=self.tensorboard_repo,
            repo_private=True,
            path_in_repo="tb",
            commit_every=6000,  # Very long time so that we can change our files names and trigger push ourselves (see below)
        )
        bench_averages = {}
        for name, values in results.items():
            splited_name = name.split("|")
            if len(splited_name) == 3:
                _, task_name, _ = splited_name
            else:
                task_name = name
            bench_suite = None
            if ":" in task_name:
                bench_suite = task_name.split(":")[0]  # e.g. MMLU
                hlog(f"bench_suite {bench_suite} in {task_name}")
                for metric, value in values.items():
                    if "stderr" in metric:
                        continue
                    if bench_suite not in bench_averages:
                        bench_averages[bench_suite] = {}
                    bench_averages[bench_suite][metric] = bench_averages[bench_suite].get(metric, []) + [float(value)]
            hlog(f"Pushing {task_name} {values} to tensorboard")
            for metric, value in values.items():
                if "stderr" in metric:
                    tb_context.add_scalar(f"stderr_{prefix}/{task_name}/{metric}", value, global_step=global_step)
                elif bench_suite is not None:
                    tb_context.add_scalar(
                        f"{prefix}_{bench_suite}/{task_name}/{metric}", value, global_step=global_step
                    )
                else:
                    tb_context.add_scalar(f"{prefix}/{task_name}/{metric}", value, global_step=global_step)
        # Tasks with subtasks
        for name, values in bench_averages.items():
            for metric, values in values.items():
                hlog(f"Pushing average {name} {metric} {sum(values) / len(values)} to tensorboard")
                tb_context.add_scalar(f"{prefix}/{name}/{metric}", sum(values) / len(values), global_step=global_step)

        tb_context.add_text("eval_config", obj_to_markdown(results), global_step=global_step)

        for task_name, task_details in details.items():
            tb_context.add_text(
                f"eval_details_{task_name}",
                obj_to_markdown({"0": task_details[0], "1": task_details[1] if len(task_details) > 1 else {}}),
                global_step=global_step,
            )

        # We are doing parallel evaluations of multiple checkpoints and recording the steps not in order
        # This messes up with tensorboard, so the easiest is to rename files in the order of the checkpoints
        # See: https://github.com/tensorflow/tensorboard/issues/5958
        # But tensorboardX don't let us control the prefix of the files (only the suffix), so we need to do it ourselves before commiting the files

        tb_context.close()  # flushes the unfinished write operations
        time.sleep(5)
        files = os.listdir(output_dir_tb)
        for file in files:
            os.rename(os.path.join(output_dir_tb, file), os.path.join(output_dir_tb, f"{global_step:07d}_{file}"))

        # Now we can push to the hub
        tb_context.scheduler.trigger()
        hlog(
            f"Pushed to tensorboard at https://huggingface.co/{self.tensorboard_repo}/{output_dir_tb}/tensorboard"
            f"at global_step {global_step}"
        )<|MERGE_RESOLUTION|>--- conflicted
+++ resolved
@@ -60,11 +60,8 @@
             return asdict(o)
         if callable(o):
             return o.__name__
-<<<<<<< HEAD
         if isinstance(o, Enum):
             return o.name
-=======
->>>>>>> 4651531e
         return super().default(o)
 
 
