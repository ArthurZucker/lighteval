# MIT License

# Copyright (c) 2024 The HuggingFace Team

# Permission is hereby granted, free of charge, to any person obtaining a copy
# of this software and associated documentation files (the "Software"), to deal
# in the Software without restriction, including without limitation the rights
# to use, copy, modify, merge, publish, distribute, sublicense, and/or sell
# copies of the Software, and to permit persons to whom the Software is
# furnished to do so, subject to the following conditions:

# The above copyright notice and this permission notice shall be included in all
# copies or substantial portions of the Software.

# THE SOFTWARE IS PROVIDED "AS IS", WITHOUT WARRANTY OF ANY KIND, EXPRESS OR
# IMPLIED, INCLUDING BUT NOT LIMITED TO THE WARRANTIES OF MERCHANTABILITY,
# FITNESS FOR A PARTICULAR PURPOSE AND NONINFRINGEMENT. IN NO EVENT SHALL THE
# AUTHORS OR COPYRIGHT HOLDERS BE LIABLE FOR ANY CLAIM, DAMAGES OR OTHER
# LIABILITY, WHETHER IN AN ACTION OF CONTRACT, TORT OR OTHERWISE, ARISING FROM,
# OUT OF OR IN CONNECTION WITH THE SOFTWARE OR THE USE OR OTHER DEALINGS IN THE
# SOFTWARE.

import copy
import json
import os
import re
import time
from dataclasses import asdict, is_dataclass
from datetime import datetime
from pathlib import Path

from datasets import Dataset, load_dataset
from datasets.utils.metadata import MetadataConfigs
from huggingface_hub import DatasetCard, DatasetCardData, HfApi, HFSummaryWriter, hf_hub_url

from lighteval.logging.hierarchical_logger import hlog, hlog_warn
from lighteval.logging.info_loggers import (
    DetailsLogger,
    GeneralConfigLogger,
    MetricsLogger,
    TaskConfigLogger,
    VersionsLogger,
)
from lighteval.utils import NO_TENSORBOARDX_WARN_MSG, is_nanotron_available, is_tensorboardX_available, obj_to_markdown


if is_nanotron_available():
    from nanotron.config import GeneralArgs


class EnhancedJSONEncoder(json.JSONEncoder):
    """
    Provides a proper json encoding for the loggers and trackers json dumps.
    Notably manages the json encoding of dataclasses.
    """

    def default(self, o):
        if is_dataclass(o):
            return asdict(o)
        return super().default(o)


class EvaluationTracker:
    """
    Keeps track of the overall evaluation process and relevant informations.

    The [`EvaluationTracker`] contains specific loggers for experiments details
    ([`DetailsLogger`]), metrics ([`MetricsLogger`]), task versions
    ([`VersionsLogger`]) as well as for the general configurations of both the
    specific task ([`TaskConfigLogger`]) and overall evaluation run
    ([`GeneralConfigLogger`]).  It compiles the data from these loggers and
    writes it to files, which can be published to the Hugging Face hub if
    requested.
    """

    details_logger: DetailsLogger
    metrics_logger: MetricsLogger
    versions_logger: VersionsLogger
    general_config_logger: GeneralConfigLogger
    task_config_logger: TaskConfigLogger
    hub_results_org: str

    def __init__(
        self,
        output_dir: str = None,
        hub_results_org: str = "",
        push_results_to_hub: bool = False,
        push_details_to_hub: bool = False,
        push_results_to_tensorboard: bool = False,
        tensorboard_metric_prefix: str = "eval",
        public: bool = False,
        token: str = "",
        nanotron_run_info: "GeneralArgs" = None,
    ) -> None:
        """)
        Creates all the necessary loggers for evaluation tracking.

        Args:
            output_dir (str): Local folder path where you want results to be saved
            hub_results_org (str): The organisation to push the results to. See
                more details about the datasets organisation in
                [`EvaluationTracker.save`]
            push_results_to_hub (bool): If True, results are pushed to the hub.
                Results will be pushed either to `{hub_results_org}/results`, a public dataset, if `public` is True else to `{hub_results_org}/private-results`, a private dataset.
            push_details_to_hub (bool): If True, details are pushed to the hub.
                Results are pushed to `{hub_results_org}/details__{sanitized model_name}` for the model `model_name`, a public dataset,
                if `public` is True else `{hub_results_org}/details__{sanitized model_name}_private`, a private dataset.
            push_results_to_tensorboard (bool): If True, will create and push the results for a tensorboard folder on the hub
            public (bool): If True, results and details are pushed in private orgs
            token (str): Token to use when pushing to the hub. This token should
                have write access to `hub_results_org`.
            nanotron_run_info (GeneralArgs): Reference to informations about Nanotron models runs
        """
        self.details_logger = DetailsLogger()
        self.metrics_logger = MetricsLogger()
        self.versions_logger = VersionsLogger()
        self.general_config_logger = GeneralConfigLogger()
        self.task_config_logger = TaskConfigLogger()

        self.api = HfApi(token=token)

        self.output_dir = output_dir

        self.hub_results_org = hub_results_org  # will also contain tensorboard results
        if hub_results_org in ["", None] and any(
            [push_details_to_hub, push_results_to_hub, push_results_to_tensorboard]
        ):
            raise Exception(
                "You need to select which org to push to, using `--results_org`, if you want to save information to the hub."
            )

        self.hub_results_repo = f"{hub_results_org}/results"
        self.hub_private_results_repo = f"{hub_results_org}/private-results"
        self.push_results_to_hub = push_results_to_hub
        self.push_details_to_hub = push_details_to_hub

        self.push_results_to_tensorboard = push_results_to_tensorboard
        self.tensorboard_repo = f"{hub_results_org}/tensorboard_logs"
        self.tensorboard_metric_prefix = tensorboard_metric_prefix
        self.nanotron_run_info = nanotron_run_info

        self.public = public

    def save(self) -> None:
        """Saves the experiment information and results to files, and to the hub if requested."""
        hlog("Saving experiment tracker")
        date_id = datetime.now().isoformat().replace(":", "-")

        output_dir_results = Path(self.output_dir) / "results" / self.general_config_logger.model_name
        output_dir_details = Path(self.output_dir) / "details" / self.general_config_logger.model_name
        output_dir_details_sub_folder = output_dir_details / date_id
        output_dir_results.mkdir(parents=True, exist_ok=True)
        output_dir_details_sub_folder.mkdir(parents=True, exist_ok=True)

        output_results_file = output_dir_results / f"results_{date_id}.json"
        output_results_in_details_file = output_dir_details / f"results_{date_id}.json"

        hlog(f"Saving results to {output_results_file} and {output_results_in_details_file}")

        config_general = copy.deepcopy(self.general_config_logger)
        config_general = asdict(config_general)

        to_dump = {
            "config_general": config_general,
            "results": self.metrics_logger.metric_aggregated,
            "versions": self.versions_logger.versions,
            "config_tasks": self.task_config_logger.tasks_configs,
            "summary_tasks": self.details_logger.compiled_details,
            "summary_general": asdict(self.details_logger.compiled_details_over_all_tasks),
        }
        dumped = json.dumps(to_dump, cls=EnhancedJSONEncoder, indent=2)

        with open(output_results_file, "w") as f:
            f.write(dumped)

        with open(output_results_in_details_file, "w") as f:
            f.write(dumped)

        for task_name, task_details in self.details_logger.details.items():
            output_file_details = output_dir_details_sub_folder / f"details_{task_name}_{date_id}.parquet"
            # Create a dataset from the dictionary - we force cast to str to avoid formatting problems for nested objects
            dataset = Dataset.from_list([{k: str(v) for k, v in asdict(detail).items()} for detail in task_details])

            # We don't keep 'id' around if it's there
            column_names = dataset.column_names
            if "id" in dataset.column_names:
                column_names = [t for t in dataset.column_names if t != "id"]

            # Sort column names to make it easier later
            dataset = dataset.select_columns(sorted(column_names))
            # Save the dataset to a Parquet file
            dataset.to_parquet(output_file_details.as_posix())

        if self.push_results_to_hub:
            self.api.upload_folder(
                repo_id=self.hub_results_repo if self.public else self.hub_private_results_repo,
                folder_path=output_dir_results,
                path_in_repo=self.general_config_logger.model_name,
                repo_type="dataset",
                commit_message=f"Updating model {self.general_config_logger.model_name}",
            )

        if self.push_details_to_hub:
            self.details_to_hub(
                results_file_path=output_results_in_details_file,
                details_folder_path=output_dir_details_sub_folder,
            )

        if self.push_results_to_tensorboard:
            self.push_to_tensorboard(
                results=self.metrics_logger.metric_aggregated, details=self.details_logger.details
            )

    def generate_final_dict(self) -> dict:
        """Aggregates and returns all the logger's experiment information in a dictionary.

        This function should be used to gather and display said information at the end of an evaluation run.
        """
        to_dump = {
            "config_general": asdict(self.general_config_logger),
            "results": self.metrics_logger.metric_aggregated,
            "versions": self.versions_logger.versions,
            "config_tasks": self.task_config_logger.tasks_configs,
            "summary_tasks": self.details_logger.compiled_details,
            "summary_general": asdict(self.details_logger.compiled_details_over_all_tasks),
        }

        final_dict = {
            k: {eval_name.replace("|", ":"): eval_score for eval_name, eval_score in v.items()}
            for k, v in to_dump.items()
        }

        return final_dict

    def details_to_hub(
        self,
        results_file_path: Path | str,
        details_folder_path: Path | str,
    ) -> None:
        """Pushes the experiment details (all the model predictions for every step) to the hub.

        Args:
            results_file_path (str or Path): Local path of the current's experiment aggregated results individual file
            details_folder_path (str or Path): Local path of the current's experiment details folder.
                The details folder (created by [`EvaluationTracker.save`]) should contain one parquet file per task used during the evaluation run of the current model.

        """
        results_file_path = str(results_file_path)
        details_folder_path = str(details_folder_path)

        sanitized_model_name = self.general_config_logger.model_name.replace("/", "__")

        # "Default" detail names are the public detail names (same as results vs private-results)
        repo_id = f"{self.hub_results_org}/details_{sanitized_model_name}"
        if not self.public:  # if not public, we add `_private`
            repo_id = f"{repo_id}_private"

        sub_folder_path = os.path.basename(results_file_path).replace(".json", "").replace("results_", "")

        paths_to_check = [os.path.basename(results_file_path)]
        try:
            checked_paths = list(self.api.get_paths_info(repo_id=repo_id, paths=paths_to_check, repo_type="dataset"))
        except Exception:
            checked_paths = []

        if len(checked_paths) == 0:
            hlog(f"Repo {repo_id} not found for {results_file_path}. Creating it.")
            self.api.create_repo(repo_id, private=not (self.public), repo_type="dataset", exist_ok=True)

        # Create parquet version of results file as well
        results = load_dataset("json", data_files=results_file_path)
        parquet_name = os.path.basename(results_file_path).replace(".json", ".parquet")
        parquet_local_path = os.path.join(os.path.dirname(results_file_path), parquet_name)
        results["train"].to_parquet(parquet_local_path)

        # Upload results file (json and parquet) and folder
        self.api.upload_file(
            repo_id=repo_id,
            path_or_fileobj=results_file_path,
            path_in_repo=os.path.basename(results_file_path),
            repo_type="dataset",
        )
        self.api.upload_file(
            repo_id=repo_id, path_or_fileobj=parquet_local_path, path_in_repo=parquet_name, repo_type="dataset"
        )
        self.api.upload_folder(
            repo_id=repo_id, folder_path=details_folder_path, path_in_repo=sub_folder_path, repo_type="dataset"
        )

        self.recreate_metadata_card(repo_id)

    def recreate_metadata_card(self, repo_id: str) -> None:  # noqa: C901
        """Fully updates the details repository metadata card for the currently evaluated model

        Args:
            repo_id (str): Details dataset repository path on the hub (`org/dataset`)
        """
        # Add a nice dataset card and the configuration YAML
        files_in_repo = self.api.list_repo_files(repo_id=repo_id, repo_type="dataset")
        results_files = [f for f in files_in_repo if ".json" in f]
        parquet_files = [f for f in files_in_repo if ".parquet" in f]
        multiple_results = len(results_files) > 1

        # Get last eval results date for each task (evals might be non overlapping)
        last_eval_date_results = {}
        for sub_file in parquet_files:
            # We focus on details only
            if "results_" in sub_file:
                continue

            # subfile have this general format:
            # `2023-09-03T10-57-04.203304/details_harness|hendrycksTest-us_foreign_policy|5_2023-09-03T10-57-04.203304.parquet`
            # in the iso date, the `:` are replaced by `-` because windows does not allow `:` in their filenames
            task_name = (
                os.path.basename(sub_file).replace("details_", "").split("_202")[0]
            )  # 202 for dates, 2023, 2024, ...
            # task_name is then equal to `leaderboard|mmlu:us_foreign_policy|5`

            # to be able to parse the filename as iso dates, we need to re-replace the `-` with `:`
            # iso_date[13] = iso_date[16] = ':'
            dir_name = os.path.dirname(sub_file)
            iso_date = dir_name[:13] + ":" + dir_name[14:16] + ":" + dir_name[17:]
            eval_date = datetime.fromisoformat(iso_date)

            last_eval_date_results[task_name] = (
                max(last_eval_date_results[task_name], eval_date) if task_name in last_eval_date_results else eval_date
            )

        max_last_eval_date_results = list(last_eval_date_results.values())[0]
        # Now we convert them in iso-format
        for task in last_eval_date_results:
            if max_last_eval_date_results < last_eval_date_results[task]:
                max_last_eval_date_results = last_eval_date_results[task]
            last_eval_date_results[task] = last_eval_date_results[task].isoformat()
        max_last_eval_date_results = max_last_eval_date_results.isoformat()

        # Add the YAML for the configs
        card_metadata = MetadataConfigs()

        # Add the results config and add the result file as a parquet file
        for sub_file in parquet_files:
            if "results_" in sub_file:
                eval_date = os.path.basename(sub_file).replace("results_", "").replace(".parquet", "")
                sanitized_task = "results"
                sanitized_last_eval_date_results = re.sub(r"[^\w\.]", "_", max_last_eval_date_results)
                repo_file_name = os.path.basename(sub_file)
            else:
                task_name = os.path.basename(sub_file).replace("details_", "").split("_2023")[0].split("_2024")[0]
                sanitized_task = re.sub(r"\W", "_", task_name)
                eval_date = os.path.dirname(sub_file)
                sanitized_last_eval_date_results = re.sub(r"[^\w\.]", "_", last_eval_date_results[task_name])
                repo_file_name = os.path.join("**", os.path.basename(sub_file))

            sanitized_eval_date = re.sub(r"[^\w\.]", "_", eval_date)

            if multiple_results:
                if sanitized_task not in card_metadata:
                    card_metadata[sanitized_task] = {
                        "data_files": [{"split": sanitized_eval_date, "path": [repo_file_name]}]
                    }
                else:
                    former_entry = card_metadata[sanitized_task]
                    card_metadata[sanitized_task] = {
                        "data_files": former_entry["data_files"]
                        + [{"split": sanitized_eval_date, "path": [repo_file_name]}]
                    }
            else:
                if sanitized_task in card_metadata:
                    raise ValueError(
                        f"Entry for {sanitized_task} already exists in {former_entry} for repo {repo_id} and file {sub_file}"
                    )
                card_metadata[sanitized_task] = {
                    "data_files": [{"split": sanitized_eval_date, "path": [repo_file_name]}]
                }

            if sanitized_eval_date == sanitized_last_eval_date_results:
                all_entry = card_metadata[sanitized_task]["data_files"]
                card_metadata[sanitized_task] = {
                    "data_files": all_entry + [{"split": "latest", "path": [repo_file_name]}]
                }

            if "results_" in sub_file:
                continue

            # Special case for MMLU with a single split covering it all
            # We add another config with all MMLU splits results together for easy inspection
            SPECIAL_TASKS = [
                "lighteval|mmlu",
                "original|mmlu",
            ]
            for special_task in SPECIAL_TASKS:
                sanitized_special_task = re.sub(r"\W", "_", special_task)
                if sanitized_special_task in sanitized_task:
                    task_info = task_name.split("|")
                    # We have few-shot infos, let's keep them in our special task name
                    if len(task_info) == 3:
                        sanitized_special_task += f"_{task_info[-1]}"
                    elif len(task_info) == 4:
                        sanitized_special_task += f"_{task_info[-2]}_{task_info[-1]}"
                    if sanitized_special_task not in card_metadata:
                        card_metadata[sanitized_special_task] = {
                            "data_files": [{"split": sanitized_eval_date, "path": [repo_file_name]}]
                        }
                    else:
                        former_entry = card_metadata[sanitized_special_task]["data_files"]
                        # Any entry for this split already?
                        try:
                            split_index = next(
                                index
                                for index, dictionary in enumerate(former_entry)
                                if dictionary.get("split", None) == sanitized_eval_date
                            )
                        except StopIteration:
                            split_index = None
                        if split_index is None:
                            card_metadata[sanitized_special_task] = {
                                "data_files": former_entry + [{"split": sanitized_eval_date, "path": [repo_file_name]}]
                            }
                        else:
                            former_entry[split_index]["path"] += [repo_file_name]
                            card_metadata[sanitized_special_task] = {"data_files": former_entry}

                    if sanitized_eval_date == sanitized_last_eval_date_results:
                        former_entry = card_metadata[sanitized_special_task]["data_files"]
                        try:
                            split_index = next(
                                index
                                for index, dictionary in enumerate(former_entry)
                                if dictionary.get("split", None) == "latest"
                            )
                        except StopIteration:
                            split_index = None
                        if split_index is None:
                            card_metadata[sanitized_special_task] = {
                                "data_files": former_entry + [{"split": "latest", "path": [repo_file_name]}]
                            }
                        else:
                            former_entry[split_index]["path"] += [repo_file_name]
                            card_metadata[sanitized_special_task] = {"data_files": former_entry}

        # Cleanup a little the dataset card
        # Get the top results
        last_results_file = [f for f in results_files if max_last_eval_date_results.replace(":", "-") in f][0]
        last_results_file_path = hf_hub_url(repo_id=repo_id, filename=last_results_file, repo_type="dataset")
        f = load_dataset("json", data_files=last_results_file_path, split="train")
        results_dict = f["results"][0]
        new_dictionary = {"all": results_dict}
        new_dictionary.update(results_dict)
        results_string = json.dumps(new_dictionary, indent=4)

        # If we are pushing to the Oppen LLM Leaderboard, we'll store specific data in the model card.
        is_open_llm_leaderboard = repo_id.split("/")[0] == "open-llm-leaderboard"
        if is_open_llm_leaderboard:
            org_string = (
                "on the [Open LLM Leaderboard](https://huggingface.co/spaces/HuggingFaceH4/open_llm_leaderboard)."
            )
            leaderboard_url = "https://huggingface.co/spaces/HuggingFaceH4/open_llm_leaderboard"
            point_of_contact = "clementine@hf.co"
        else:
            org_string = ""
            leaderboard_url = None
            point_of_contact = None

        card_data = DatasetCardData(
            dataset_summary=f"Dataset automatically created during the evaluation run of model "
            f"[{self.general_config_logger.model_name}](https://huggingface.co/{self.general_config_logger.model_name})"
            f"{org_string}.\n\n"
            f"The dataset is composed of {len(card_metadata) - 1} configuration, each one coresponding to one of the evaluated task.\n\n"
            f"The dataset has been created from {len(results_files)} run(s). Each run can be found as a specific split in each "
            f'configuration, the split being named using the timestamp of the run.The "train" split is always pointing to the latest results.\n\n'
            f'An additional configuration "results" store all the aggregated results of the run.\n\n'
            f"To load the details from a run, you can for instance do the following:\n"
            f'```python\nfrom datasets import load_dataset\ndata = load_dataset("{repo_id}",\n\t"{sanitized_task}",\n\tsplit="train")\n```\n\n'
            f"## Latest results\n\n"
            f'These are the [latest results from run {max_last_eval_date_results}]({last_results_file_path.replace("/resolve/", "/blob/")})'
            f"(note that their might be results for other tasks in the repos if successive evals didn't cover the same tasks. "
            f'You find each in the results and the "latest" split for each eval):\n\n'
            f"```python\n{results_string}\n```",
            repo_url=f"https://huggingface.co/{self.general_config_logger.model_name}",
            pretty_name=f"Evaluation run of {self.general_config_logger.model_name}",
            leaderboard_url=leaderboard_url,
            point_of_contact=point_of_contact,
        )

        card_metadata.to_dataset_card_data(card_data)
        card = DatasetCard.from_template(
            card_data,
            pretty_name=card_data.pretty_name,
        )
        card.push_to_hub(repo_id, repo_type="dataset")

    def push_to_tensorboard(  # noqa: C901
        self, results: dict[str, dict[str, float]], details: dict[str, DetailsLogger.CompiledDetail]
    ):
<<<<<<< HEAD
        if not is_tensorboardX_available:
            hlog_warn(NO_TENSORBOARDX_WARN_MSG)
=======
        if not is_nanotron_available():
            hlog_warn("You cannot push results to tensorboard without having nanotron installed. Skipping")
>>>>>>> 0528f297
            return
        prefix = self.tensorboard_metric_prefix

        if self.nanotron_run_info is not None:
            global_step = self.nanotron_run_info.step
            run = f"{self.nanotron_run_info.run}_{prefix}"
        else:
            global_step = 0
            run = prefix

        output_dir_tb = Path(self.output_dir) / "tb" / run
        output_dir_tb.mkdir(parents=True, exist_ok=True)
        tb_context = HFSummaryWriter(
            logdir=str(output_dir_tb),
            repo_id=self.tensorboard_repo,
            repo_private=True,
            path_in_repo="tb",
            commit_every=6000,  # Very long time so that we can change our files names and trigger push ourselves (see below)
        )
        bench_averages = {}
        for name, values in results.items():
            splited_name = name.split("|")
            if len(splited_name) == 3:
                _, task_name, _ = splited_name
            else:
                task_name = name
            bench_suite = None
            if ":" in task_name:
                bench_suite = task_name.split(":")[0]  # e.g. MMLU
                hlog(f"bench_suite {bench_suite} in {task_name}")
                for metric, value in values.items():
                    if "stderr" in metric:
                        continue
                    if bench_suite not in bench_averages:
                        bench_averages[bench_suite] = {}
                    bench_averages[bench_suite][metric] = bench_averages[bench_suite].get(metric, []) + [float(value)]
            hlog(f"Pushing {task_name} {values} to tensorboard")
            for metric, value in values.items():
                if "stderr" in metric:
                    tb_context.add_scalar(f"stderr_{prefix}/{task_name}/{metric}", value, global_step=global_step)
                elif bench_suite is not None:
                    tb_context.add_scalar(
                        f"{prefix}_{bench_suite}/{task_name}/{metric}", value, global_step=global_step
                    )
                else:
                    tb_context.add_scalar(f"{prefix}/{task_name}/{metric}", value, global_step=global_step)
        # Tasks with subtasks
        for name, values in bench_averages.items():
            for metric, values in values.items():
                hlog(f"Pushing average {name} {metric} {sum(values) / len(values)} to tensorboard")
                tb_context.add_scalar(f"{prefix}/{name}/{metric}", sum(values) / len(values), global_step=global_step)

        tb_context.add_text("eval_config", obj_to_markdown(results), global_step=global_step)

        for task_name, task_details in details.items():
            tb_context.add_text(
                f"eval_details_{task_name}",
                obj_to_markdown({"0": task_details[0], "1": task_details[1] if len(task_details) > 1 else {}}),
                global_step=global_step,
            )

        # We are doing parallel evaluations of multiple checkpoints and recording the steps not in order
        # This messes up with tensorboard, so the easiest is to rename files in the order of the checkpoints
        # See: https://github.com/tensorflow/tensorboard/issues/5958
        # But tensorboardX don't let us control the prefix of the files (only the suffix), so we need to do it ourselves before commiting the files

        tb_context.close()  # flushes the unfinished write operations
        time.sleep(5)
        files = os.listdir(output_dir_tb)
        for file in files:
            os.rename(os.path.join(output_dir_tb, file), os.path.join(output_dir_tb, f"{global_step:07d}_{file}"))

        # Now we can push to the hub
        tb_context.scheduler.trigger()
        hlog(
            f"Pushed to tensorboard at https://huggingface.co/{self.tensorboard_repo}/{output_dir_tb}/tensorboard"
            f"at global_step {global_step}"
        )<|MERGE_RESOLUTION|>--- conflicted
+++ resolved
@@ -492,13 +492,12 @@
     def push_to_tensorboard(  # noqa: C901
         self, results: dict[str, dict[str, float]], details: dict[str, DetailsLogger.CompiledDetail]
     ):
-<<<<<<< HEAD
         if not is_tensorboardX_available:
             hlog_warn(NO_TENSORBOARDX_WARN_MSG)
-=======
+            return
+          
         if not is_nanotron_available():
             hlog_warn("You cannot push results to tensorboard without having nanotron installed. Skipping")
->>>>>>> 0528f297
             return
         prefix = self.tensorboard_metric_prefix
 
