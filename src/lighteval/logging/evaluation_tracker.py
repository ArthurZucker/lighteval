--- conflicted
+++ resolved
@@ -231,13 +231,8 @@
         output_dir_results = Path(self.output_dir) / "results" / self.general_config_logger.model_name
         self.fs.mkdirs(output_dir_results, exist_ok=True)
         output_results_file = output_dir_results / f"results_{date_id}.json"
-<<<<<<< HEAD
-        hlog(f"Saving results to {output_results_file}")
-        with self.fs.open(output_results_file, "w", encoding="utf-8") as f:
-=======
         logger.info(f"Saving results to {output_results_file}")
         with self.fs.open(output_results_file, "w") as f:
->>>>>>> 4f381b35
             f.write(json.dumps(results_dict, cls=EnhancedJSONEncoder, indent=2, ensure_ascii=False))
 
     def save_details(self, date_id: str, details_datasets: dict[str, Dataset]):
