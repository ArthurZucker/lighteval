--- conflicted
+++ resolved
@@ -29,16 +29,10 @@
 
 CACHE_DIR: str = os.getenv("HF_HOME", "/scratch")
 
-<<<<<<< HEAD
-from nanotron.config import get_config_from_file
-
-from brrr.config import Config as BrrrConfig
-=======
 HELP_PANEL_NAME_1 = "Common Parameters"
 HELP_PANEL_NAME_2 = "Logging Parameters"
 HELP_PANEL_NAME_3 = "Debug Parameters"
 HELP_PANEL_NAME_4 = "Modeling Parameters"
->>>>>>> 4f381b35
 
 
 SEED = 1234
