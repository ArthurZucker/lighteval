--- conflicted
+++ resolved
@@ -122,10 +122,7 @@
     WAR = "war"
     SHAN = "shn"
     UDMURT = "udm"
-<<<<<<< HEAD
-=======
     ZULU = "zul"
->>>>>>> 4f381b35
 
 
 # This mapping was created for beleble, it converts iso_639_3 individual codes to iso_639_3 macro codes
