# MIT License

# Copyright (c) 2024 The HuggingFace Team

# Permission is hereby granted, free of charge, to any person obtaining a copy
# of this software and associated documentation files (the "Software"), to deal
# in the Software without restriction, including without limitation the rights
# to use, copy, modify, merge, publish, distribute, sublicense, and/or sell
# copies of the Software, and to permit persons to whom the Software is
# furnished to do so, subject to the following conditions:

# The above copyright notice and this permission notice shall be included in all
# copies or substantial portions of the Software.

# THE SOFTWARE IS PROVIDED "AS IS", WITHOUT WARRANTY OF ANY KIND, EXPRESS OR
# IMPLIED, INCLUDING BUT NOT LIMITED TO THE WARRANTIES OF MERCHANTABILITY,
# FITNESS FOR A PARTICULAR PURPOSE AND NONINFRINGEMENT. IN NO EVENT SHALL THE
# AUTHORS OR COPYRIGHT HOLDERS BE LIABLE FOR ANY CLAIM, DAMAGES OR OTHER
# LIABILITY, WHETHER IN AN ACTION OF CONTRACT, TORT OR OTHERWISE, ARISING FROM,
# OUT OF OR IN CONNECTION WITH THE SOFTWARE OR THE USE OR OTHER DEALINGS IN THE
# SOFTWARE.
import os
from typing import Optional

import typer
import yaml
from typer import Argument, Option
from typing_extensions import Annotated


app = typer.Typer()


TOKEN = os.getenv("HF_TOKEN")
CACHE_DIR: str = os.getenv("HF_HOME", "/scratch")

HELP_PANEL_NAME_1 = "Common Parameters"
HELP_PANEL_NAME_2 = "Logging Parameters"
HELP_PANEL_NAME_3 = "Debug Parameters"
HELP_PANEL_NAME_4 = "Modeling Parameters"


@app.command(rich_help_panel="Evaluation Backends")
def openai(
    # === general ===
    model_args: Annotated[
        str,
        Argument(
            help="Model name as a string (has to be available through the openai API) or path to yaml config file (see examples/model_configs/transformers_model.yaml)"
        ),
    ],
    tasks: Annotated[str, Argument(help="Comma-separated list of tasks to evaluate on.")],
    # === Common parameters ===
    system_prompt: Annotated[
        Optional[str], Option(help="Use system prompt for evaluation.", rich_help_panel=HELP_PANEL_NAME_4)
    ] = None,
    dataset_loading_processes: Annotated[
        int, Option(help="Number of processes to use for dataset loading.", rich_help_panel=HELP_PANEL_NAME_1)
    ] = 1,
    custom_tasks: Annotated[
        Optional[str], Option(help="Path to custom tasks directory.", rich_help_panel=HELP_PANEL_NAME_1)
    ] = None,
    cache_dir: Annotated[
        str, Option(help="Cache directory for datasets and models.", rich_help_panel=HELP_PANEL_NAME_1)
    ] = CACHE_DIR,
    num_fewshot_seeds: Annotated[
        int, Option(help="Number of seeds to use for few-shot evaluation.", rich_help_panel=HELP_PANEL_NAME_1)
    ] = 1,
    # === saving ===
    output_dir: Annotated[
        str, Option(help="Output directory for evaluation results.", rich_help_panel=HELP_PANEL_NAME_2)
    ] = "results",
    push_to_hub: Annotated[
        bool, Option(help="Push results to the huggingface hub.", rich_help_panel=HELP_PANEL_NAME_2)
    ] = False,
    push_to_tensorboard: Annotated[
        bool, Option(help="Push results to tensorboard.", rich_help_panel=HELP_PANEL_NAME_2)
    ] = False,
    public_run: Annotated[
        bool, Option(help="Push results and details to a public repo.", rich_help_panel=HELP_PANEL_NAME_2)
    ] = False,
    results_org: Annotated[
        Optional[str], Option(help="Organization to push results to.", rich_help_panel=HELP_PANEL_NAME_2)
    ] = None,
    save_details: Annotated[
        bool, Option(help="Save detailed, sample per sample, results.", rich_help_panel=HELP_PANEL_NAME_2)
    ] = False,
    # === debug ===
    max_samples: Annotated[
        Optional[int], Option(help="Maximum number of samples to evaluate on.", rich_help_panel=HELP_PANEL_NAME_3)
    ] = None,
    job_id: Annotated[
        int, Option(help="Optional job id for future reference.", rich_help_panel=HELP_PANEL_NAME_3)
    ] = 0,
):
    """
    Evaluate OPENAI models.
    """
    from lighteval.logging.evaluation_tracker import EvaluationTracker

    from lighteval.models.endpoints.openai_model import OpenAIModelConfig
    from lighteval.models.model_input import GenerationParameters
    from lighteval.pipeline import EnvConfig, ParallelismManager, Pipeline, PipelineParameters

    if model_args.endswith(".yaml"):
        with open(model_args, "r") as f:
            config = yaml.safe_load(f)["model"]
        generation_parameters = GenerationParameters.from_dict(config)
        model_config = OpenAIModelConfig(model=config["model_name"], generation_parameters=generation_parameters)
    else:
        model_config = OpenAIModelConfig(model=model_args)

    env_config = EnvConfig(token=TOKEN, cache_dir=cache_dir)
    evaluation_tracker = EvaluationTracker(
        output_dir=output_dir,
        save_details=save_details,
        push_to_hub=push_to_hub,
        push_to_tensorboard=push_to_tensorboard,
        public=public_run,
        hub_results_org=results_org,
    )

    parallelism_manager = ParallelismManager.OPENAI

    pipeline_params = PipelineParameters(
        launcher_type=parallelism_manager,
        env_config=env_config,
        job_id=job_id,
        dataset_loading_processes=dataset_loading_processes,
        custom_tasks_directory=custom_tasks,
        override_batch_size=-1,  # Cannot override batch size when using OpenAI
        num_fewshot_seeds=num_fewshot_seeds,
        max_samples=max_samples,
        use_chat_template=False,  # Cannot use chat template when using OpenAI
        system_prompt=system_prompt,
    )
    pipeline = Pipeline(
        tasks=tasks,
        pipeline_parameters=pipeline_params,
        evaluation_tracker=evaluation_tracker,
        model_config=model_config,
    )

    pipeline.evaluate()

    pipeline.show_results()

    results = pipeline.get_results()

    pipeline.save_and_push_results()

    return results


@app.command(rich_help_panel="Evaluation Backends")
def inference_endpoint(
    # === general ===
    model_config_path: Annotated[
        str, Argument(help="Path to model config yaml file. (examples/model_configs/endpoint_model.yaml)")
    ],
    tasks: Annotated[str, Argument(help="Comma-separated list of tasks to evaluate on.")],
    # === Common parameters ===
    use_chat_template: Annotated[
        bool, Option(help="Use chat template for evaluation.", rich_help_panel=HELP_PANEL_NAME_4)
    ] = False,
    system_prompt: Annotated[
        Optional[str], Option(help="Use system prompt for evaluation.", rich_help_panel=HELP_PANEL_NAME_4)
    ] = None,
    dataset_loading_processes: Annotated[
        int, Option(help="Number of processes to use for dataset loading.", rich_help_panel=HELP_PANEL_NAME_1)
    ] = 1,
    custom_tasks: Annotated[
        Optional[str], Option(help="Path to custom tasks directory.", rich_help_panel=HELP_PANEL_NAME_1)
    ] = None,
    cache_dir: Annotated[
        str, Option(help="Cache directory for datasets and models.", rich_help_panel=HELP_PANEL_NAME_1)
    ] = CACHE_DIR,
    num_fewshot_seeds: Annotated[
        int, Option(help="Number of seeds to use for few-shot evaluation.", rich_help_panel=HELP_PANEL_NAME_1)
    ] = 1,
    # === saving ===
    output_dir: Annotated[
        str, Option(help="Output directory for evaluation results.", rich_help_panel=HELP_PANEL_NAME_2)
    ] = "results",
    push_to_hub: Annotated[
        bool, Option(help="Push results to the huggingface hub.", rich_help_panel=HELP_PANEL_NAME_2)
    ] = False,
    push_to_tensorboard: Annotated[
        bool, Option(help="Push results to tensorboard.", rich_help_panel=HELP_PANEL_NAME_2)
    ] = False,
    public_run: Annotated[
        bool, Option(help="Push results and details to a public repo.", rich_help_panel=HELP_PANEL_NAME_2)
    ] = False,
    results_org: Annotated[
        Optional[str], Option(help="Organization to push results to.", rich_help_panel=HELP_PANEL_NAME_2)
    ] = None,
    save_details: Annotated[
        bool, Option(help="Save detailed, sample per sample, results.", rich_help_panel=HELP_PANEL_NAME_2)
    ] = False,
    # === debug ===
    max_samples: Annotated[
        Optional[int], Option(help="Maximum number of samples to evaluate on.", rich_help_panel=HELP_PANEL_NAME_3)
    ] = None,
    override_batch_size: Annotated[
        int, Option(help="Override batch size for evaluation.", rich_help_panel=HELP_PANEL_NAME_3)
    ] = None,
    job_id: Annotated[
        int, Option(help="Optional job id for future reference.", rich_help_panel=HELP_PANEL_NAME_3)
    ] = 0,
):
    """
    Evaluate models using inference-endpoints as backend.
    """
    from lighteval.logging.evaluation_tracker import EvaluationTracker
    from lighteval.models.endpoints.endpoint_model import (
        InferenceEndpointModelConfig,
    )
    from lighteval.pipeline import EnvConfig, ParallelismManager, Pipeline, PipelineParameters

    env_config = EnvConfig(token=TOKEN, cache_dir=cache_dir)
    evaluation_tracker = EvaluationTracker(
        output_dir=output_dir,
        save_details=save_details,
        push_to_hub=push_to_hub,
        push_to_tensorboard=push_to_tensorboard,
        public=public_run,
        hub_results_org=results_org,
    )

    # TODO (nathan): better handling of model_args

    parallelism_manager = ParallelismManager.NONE  # since we're using inference endpoints in remote

    # Find a way to add this back
    # if config["base_params"].get("endpoint_name", None):
    #    return InferenceModelConfig(model=config["base_params"]["endpoint_name"])

    model_config = InferenceEndpointModelConfig.from_path(model_config_path)

    pipeline_params = PipelineParameters(
        launcher_type=parallelism_manager,
        env_config=env_config,
        job_id=job_id,
        dataset_loading_processes=dataset_loading_processes,
        custom_tasks_directory=custom_tasks,
        override_batch_size=override_batch_size,
        num_fewshot_seeds=num_fewshot_seeds,
        max_samples=max_samples,
        use_chat_template=use_chat_template,
        system_prompt=system_prompt,
    )
    pipeline = Pipeline(
        tasks=tasks,
        pipeline_parameters=pipeline_params,
        evaluation_tracker=evaluation_tracker,
        model_config=model_config,
    )

    pipeline.evaluate()

    pipeline.show_results()

    results = pipeline.get_results()

    pipeline.save_and_push_results()

    return results


@app.command(rich_help_panel="Evaluation Backends")
def tgi(
    # === general ===
    model_config_path: Annotated[
        str, Argument(help="Path to model config yaml file. (examples/model_configs/tgi_model.yaml)")
    ],
    tasks: Annotated[str, Argument(help="Comma-separated list of tasks to evaluate on.")],
    # === Common parameters ===
    use_chat_template: Annotated[
        bool, Option(help="Use chat template for evaluation.", rich_help_panel=HELP_PANEL_NAME_4)
    ] = False,
    system_prompt: Annotated[
        Optional[str], Option(help="Use system prompt for evaluation.", rich_help_panel=HELP_PANEL_NAME_4)
    ] = None,
    dataset_loading_processes: Annotated[
        int, Option(help="Number of processes to use for dataset loading.", rich_help_panel=HELP_PANEL_NAME_1)
    ] = 1,
    custom_tasks: Annotated[
        Optional[str], Option(help="Path to custom tasks directory.", rich_help_panel=HELP_PANEL_NAME_1)
    ] = None,
    cache_dir: Annotated[
        str, Option(help="Cache directory for datasets and models.", rich_help_panel=HELP_PANEL_NAME_1)
    ] = CACHE_DIR,
    num_fewshot_seeds: Annotated[
        int, Option(help="Number of seeds to use for few-shot evaluation.", rich_help_panel=HELP_PANEL_NAME_1)
    ] = 1,
    # === saving ===
    output_dir: Annotated[
        str, Option(help="Output directory for evaluation results.", rich_help_panel=HELP_PANEL_NAME_2)
    ] = "results",
    push_to_hub: Annotated[
        bool, Option(help="Push results to the huggingface hub.", rich_help_panel=HELP_PANEL_NAME_2)
    ] = False,
    push_to_tensorboard: Annotated[
        bool, Option(help="Push results to tensorboard.", rich_help_panel=HELP_PANEL_NAME_2)
    ] = False,
    public_run: Annotated[
        bool, Option(help="Push results and details to a public repo.", rich_help_panel=HELP_PANEL_NAME_2)
    ] = False,
    results_org: Annotated[
        Optional[str], Option(help="Organization to push results to.", rich_help_panel=HELP_PANEL_NAME_2)
    ] = None,
    save_details: Annotated[
        bool, Option(help="Save detailed, sample per sample, results.", rich_help_panel=HELP_PANEL_NAME_2)
    ] = False,
    # === debug ===
    max_samples: Annotated[
        Optional[int], Option(help="Maximum number of samples to evaluate on.", rich_help_panel=HELP_PANEL_NAME_3)
    ] = None,
    override_batch_size: Annotated[
        int, Option(help="Override batch size for evaluation.", rich_help_panel=HELP_PANEL_NAME_3)
    ] = -1,
    job_id: Annotated[
        int, Option(help="Optional job id for future reference.", rich_help_panel=HELP_PANEL_NAME_3)
    ] = 0,
):
    """
    Evaluate models using TGI as backend.
    """
<<<<<<< HEAD
=======

>>>>>>> 1b9e2c3c
    from lighteval.logging.evaluation_tracker import EvaluationTracker
    from lighteval.models.endpoints.tgi_model import TGIModelConfig
    from lighteval.models.model_input import GenerationParameters
    from lighteval.pipeline import EnvConfig, ParallelismManager, Pipeline, PipelineParameters

    env_config = EnvConfig(token=TOKEN, cache_dir=cache_dir)
    evaluation_tracker = EvaluationTracker(
        output_dir=output_dir,
        save_details=save_details,
        push_to_hub=push_to_hub,
        push_to_tensorboard=push_to_tensorboard,
        public=public_run,
        hub_results_org=results_org,
    )

    # TODO (nathan): better handling of model_args
    parallelism_manager = ParallelismManager.TGI

<<<<<<< HEAD
    generation_parameters = GenerationParameters.from_dict(config)

    model_config = TGIModelConfig(
        inference_server_address=config["instance"]["inference_server_address"],
        inference_server_auth=config["instance"]["inference_server_auth"],
        model_id=config["instance"]["model_id"],
        generation_parameters=generation_parameters,
    )
=======
    model_config = TGIModelConfig.from_path(model_config_path)
>>>>>>> 1b9e2c3c

    pipeline_params = PipelineParameters(
        launcher_type=parallelism_manager,
        env_config=env_config,
        job_id=job_id,
        dataset_loading_processes=dataset_loading_processes,
        custom_tasks_directory=custom_tasks,
        override_batch_size=override_batch_size,
        num_fewshot_seeds=num_fewshot_seeds,
        max_samples=max_samples,
        use_chat_template=use_chat_template,
        system_prompt=system_prompt,
    )
    pipeline = Pipeline(
        tasks=tasks,
        pipeline_parameters=pipeline_params,
        evaluation_tracker=evaluation_tracker,
        model_config=model_config,
    )

    pipeline.evaluate()

    pipeline.show_results()

    results = pipeline.get_results()

    pipeline.save_and_push_results()

    return results<|MERGE_RESOLUTION|>--- conflicted
+++ resolved
@@ -97,7 +97,6 @@
     Evaluate OPENAI models.
     """
     from lighteval.logging.evaluation_tracker import EvaluationTracker
-
     from lighteval.models.endpoints.openai_model import OpenAIModelConfig
     from lighteval.models.model_input import GenerationParameters
     from lighteval.pipeline import EnvConfig, ParallelismManager, Pipeline, PipelineParameters
@@ -326,13 +325,8 @@
     """
     Evaluate models using TGI as backend.
     """
-<<<<<<< HEAD
-=======
-
->>>>>>> 1b9e2c3c
     from lighteval.logging.evaluation_tracker import EvaluationTracker
     from lighteval.models.endpoints.tgi_model import TGIModelConfig
-    from lighteval.models.model_input import GenerationParameters
     from lighteval.pipeline import EnvConfig, ParallelismManager, Pipeline, PipelineParameters
 
     env_config = EnvConfig(token=TOKEN, cache_dir=cache_dir)
@@ -348,18 +342,7 @@
     # TODO (nathan): better handling of model_args
     parallelism_manager = ParallelismManager.TGI
 
-<<<<<<< HEAD
-    generation_parameters = GenerationParameters.from_dict(config)
-
-    model_config = TGIModelConfig(
-        inference_server_address=config["instance"]["inference_server_address"],
-        inference_server_auth=config["instance"]["inference_server_auth"],
-        model_id=config["instance"]["model_id"],
-        generation_parameters=generation_parameters,
-    )
-=======
     model_config = TGIModelConfig.from_path(model_config_path)
->>>>>>> 1b9e2c3c
 
     pipeline_params = PipelineParameters(
         launcher_type=parallelism_manager,
