# Copyright 2023 The HuggingFace Team. All rights reserved.
#
# Licensed under the Apache License, Version 2.0 (the "License");
# you may not use this file except in compliance with the License.
# You may obtain a copy of the License at
#
#     http://www.apache.org/licenses/LICENSE-2.0
#
# Unless required by applicable law or agreed to in writing, software
# distributed under the License is distributed on an "AS IS" BASIS,
# WITHOUT WARRANTIES OR CONDITIONS OF ANY KIND, either express or implied.
# See the License for the specific language governing permissions and
# limitations under the License.
import importlib
from dataclasses import asdict, is_dataclass
from typing import Any, Union

import numpy as np


def flatten_dict(nested: dict, sep="/") -> dict:
    """Flatten dictionary, list, tuple and concatenate nested keys with separator."""

    def clean_markdown(v: str) -> str:
        return v.replace("|", "_").replace("\n", "_") if isinstance(v, str) else v  # Need this for markdown

    def rec(nest: dict, prefix: str, into: dict):
        for k, v in sorted(nest.items()):
            # if sep in k:
            #     raise ValueError(f"separator '{sep}' not allowed to be in key '{k}'")
            if isinstance(v, dict):
                rec(v, prefix + k + sep, into)
            elif isinstance(v, (list, tuple)):
                for i, vv in enumerate(v):
                    if isinstance(vv, dict):
                        rec(vv, prefix + k + sep + str(i) + sep, into)
                    else:
                        vv = (
                            vv.replace("|", "_").replace("\n", "_") if isinstance(vv, str) else vv
                        )  # Need this for markdown
                        into[prefix + k + sep + str(i)] = vv.tolist() if isinstance(vv, np.ndarray) else vv
            elif isinstance(v, np.ndarray):
                into[prefix + k + sep + str(i)] = v.tolist()
            else:
                v = clean_markdown(v)
                into[prefix + k] = v

    flat = {}
    rec(nested, "", flat)
    return flat


def clean_s3_links(value: str) -> str:
    """Cleans and formats s3 bucket links for better display in the result table (nanotron models)

    Args:
        value (str): path to clean

    Returns:
        str : cleaned path
    """
    s3_bucket, s3_prefix = str(value).replace("s3://", "").split("/", maxsplit=1)
    if not s3_prefix.endswith("/"):
        s3_prefix += "/"
    link_str = f"https://s3.console.aws.amazon.com/s3/buckets/{s3_bucket}?prefix={s3_prefix}"
    value = f'<a href="{link_str}" target="_blank"> {value} </a>'
    return value


def obj_to_markdown(obj, convert_s3_links: bool = True) -> str:
    """Convert a (potentially nested) dataclass object or a dict in a readable markdown string for logging"""
    from pytablewriter import MarkdownTableWriter

    if is_dataclass(obj):
        obj = asdict(obj)
    config_dict = flatten_dict(obj)

    md_writer = MarkdownTableWriter()
    md_writer.headers = ["Key", "Value"]

    values = []
    for key, value in config_dict.items():
        if convert_s3_links and "s3://" in str(value):
            value = clean_s3_links(value)
        values.append([key, value])
    md_writer.value_matrix = values

    return md_writer.dumps()


def sanitize_numpy(example_dict: dict) -> dict:
    """
    Sanitizes a dictionary by converting any numpy generic types to their corresponding Python types.

    Args:
        example_dict (dict): The dictionary to be sanitized.

    Returns:
        dict: The sanitized dictionary with numpy generic types converted to Python types.
    """
    output_dict = {}
    for k, v in example_dict.items():
        if isinstance(v, np.generic):
            output_dict[k] = v.item()
        else:
            output_dict[k] = v
    return output_dict


def as_list(item: Union[list, tuple, Any]) -> list:
    """
    Convert the given item into a list.

    If the item is already a list, it is returned as is.
    If the item is a tuple, it is converted into a list.
    Otherwise, the item is wrapped in a list.

    Args:
        item (Union[list, tuple, Any]): The item to be converted.

    Returns:
        list: The converted list.

    """
    if isinstance(item, list):
        return item
    elif isinstance(item, tuple):
        return list(item)
    return [item]


def flatten(item: list[Union[list, str]]) -> list[str]:
    """
    Flattens a nested list of strings into a single flat list.

    Args:
        item (list[Union[list, str]]): The nested list to be flattened.

    Returns:
        list[str]: The flattened list of strings.
    """
    flat_item = []
    for sub_item in item:
        flat_item.extend(sub_item) if isinstance(sub_item, list) else flat_item.append(sub_item)
    return flat_item


def is_accelerate_available() -> bool:
    return importlib.util.find_spec("accelerate") is not None


NO_ACCELERATE_ERROR_MSG = "You requested the use of accelerate for this evaluation, but it is not available in your current environement. Please install it using pip."


def is_tgi_available() -> bool:
    return importlib.util.find_spec("text_generation") is not None


NO_TGI_ERROR_MSG = "You are trying to start a text generation inference endpoint, but text-generation is not present in your local environement. Please install it using pip."


def is_nanotron_available() -> bool:
    return importlib.util.find_spec("nanotron") is not None


NO_NANOTRON_ERROR_MSG = "You requested the use of nanotron for this evaluation, but it is not available in your current environement. Please install it using pip."


def is_optimum_available() -> bool:
    return importlib.util.find_spec("optimum") is not None


def is_bnb_available() -> bool:
    return importlib.util.find_spec("bitsandbytes") is not None


NO_BNB_ERROR_MSG = "You are trying to load a model quantized with `bitsandbytes`, which is not available in your local environement. Please install it using pip."


def is_autogptq_available() -> bool:
    return importlib.util.find_spec("auto_gptq") is not None


NO_AUTOGPTQ_ERROR_MSG = "You are trying to load a model quantized with `auto-gptq`, which is not available in your local environement. Please install it using pip."


def is_peft_available() -> bool:
    return importlib.util.find_spec("peft") is not None


NO_PEFT_ERROR_MSG = "You are trying to use adapter weights models, for which you need `peft`, which is not available in your environment. Please install it using pip."


<<<<<<< HEAD
def is_tensorboardX_available() -> bool:
    return importlib.util.find_spec("tensorboardX") is not None


NO_TENSORBOARDX_WARN_MSG = (
    "You are trying to log using tensorboardX, which is not installed. Please install it using pip. Skipping."
)
=======
def is_openai_available() -> bool:
    return importlib.util.find_spec("openai") is not None


NO_OPENAI_ERROR_MSG = "You are trying to use an Open AI LLM as a judge, for which you need `openai`, which is not available in your environment. Please install it using pip."
>>>>>>> 0528f297


def can_load_extended_tasks() -> bool:
    imports = []
    for package in ["langdetect"]:
        imports.append(importlib.util.find_spec(package))

    return all(cur_import is not None for cur_import in imports)


CANNOT_USE_EXTENDED_TASKS_MSG = "If you want to use extended_tasks, make sure you installed their dependencies using `pip install -e .[extended_tasks]`."<|MERGE_RESOLUTION|>--- conflicted
+++ resolved
@@ -191,7 +191,7 @@
 NO_PEFT_ERROR_MSG = "You are trying to use adapter weights models, for which you need `peft`, which is not available in your environment. Please install it using pip."
 
 
-<<<<<<< HEAD
+
 def is_tensorboardX_available() -> bool:
     return importlib.util.find_spec("tensorboardX") is not None
 
@@ -199,13 +199,12 @@
 NO_TENSORBOARDX_WARN_MSG = (
     "You are trying to log using tensorboardX, which is not installed. Please install it using pip. Skipping."
 )
-=======
+
 def is_openai_available() -> bool:
     return importlib.util.find_spec("openai") is not None
 
 
 NO_OPENAI_ERROR_MSG = "You are trying to use an Open AI LLM as a judge, for which you need `openai`, which is not available in your environment. Please install it using pip."
->>>>>>> 0528f297
 
 
 def can_load_extended_tasks() -> bool:
