--- conflicted
+++ resolved
@@ -330,17 +330,8 @@
         if isinstance(model_args, str):
             model_args = {k.split("=")[0]: k.split("=")[1] if "=" in k else True for k in model_args.split(",")}
 
-<<<<<<< HEAD
-        if args_dict.pop("vllm", False):
-            return VLLMModelConfig(**args_dict)
-
-        args_dict["accelerator"] = accelerator
-        args_dict["use_chat_template"] = args.use_chat_template
-        args_dict["compile"] = bool(args_dict["compile"]) if "compile" in args_dict else False
-=======
         if model_args.pop("dummy", False):
             return DummyModelConfig(**model_args)
->>>>>>> cdeb6c2d
 
         model_args["accelerator"] = accelerator
         model_args["use_chat_template"] = use_chat_template
