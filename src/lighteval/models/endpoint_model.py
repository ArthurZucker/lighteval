# MIT License

# Copyright (c) 2024 The HuggingFace Team

# Permission is hereby granted, free of charge, to any person obtaining a copy
# of this software and associated documentation files (the "Software"), to deal
# in the Software without restriction, including without limitation the rights
# to use, copy, modify, merge, publish, distribute, sublicense, and/or sell
# copies of the Software, and to permit persons to whom the Software is
# furnished to do so, subject to the following conditions:

# The above copyright notice and this permission notice shall be included in all
# copies or substantial portions of the Software.

# THE SOFTWARE IS PROVIDED "AS IS", WITHOUT WARRANTY OF ANY KIND, EXPRESS OR
# IMPLIED, INCLUDING BUT NOT LIMITED TO THE WARRANTIES OF MERCHANTABILITY,
# FITNESS FOR A PARTICULAR PURPOSE AND NONINFRINGEMENT. IN NO EVENT SHALL THE
# AUTHORS OR COPYRIGHT HOLDERS BE LIABLE FOR ANY CLAIM, DAMAGES OR OTHER
# LIABILITY, WHETHER IN AN ACTION OF CONTRACT, TORT OR OTHERWISE, ARISING FROM,
# OUT OF OR IN CONNECTION WITH THE SOFTWARE OR THE USE OR OTHER DEALINGS IN THE
# SOFTWARE.

import asyncio
from typing import Coroutine, List, Optional, Union

import torch
from huggingface_hub import (
    AsyncInferenceClient,
    InferenceClient,
    InferenceEndpoint,
    InferenceEndpointTimeoutError,
    TextGenerationInputGrammarType,
    TextGenerationOutput,
    create_inference_endpoint,
    get_inference_endpoint,
)
from torch.utils.data import DataLoader
from tqdm import tqdm
from transformers import AutoTokenizer

from lighteval.data import GenerativeTaskDataset, LoglikelihoodDataset
from lighteval.logging.hierarchical_logger import hlog, hlog_err, hlog_warn
from lighteval.models.abstract_model import LightevalModel, ModelInfo
from lighteval.models.model_config import InferenceEndpointModelConfig, InferenceModelConfig
from lighteval.models.model_output import GenerativeResponse, LoglikelihoodResponse, LoglikelihoodSingleTokenResponse
from lighteval.tasks.requests import (
    GreedyUntilRequest,
    LoglikelihoodRequest,
    LoglikelihoodRollingRequest,
    LoglikelihoodSingleTokenRequest,
)
<<<<<<< HEAD
from lighteval.utils.utils import as_list
=======
from lighteval.utils import EnvConfig, as_list
>>>>>>> 9c82fdb8


BATCH_SIZE = 50


class InferenceEndpointModel(LightevalModel):
    """InferenceEndpointModels can be used both with the free inference client, or with inference
    endpoints, which will use text-generation-inference to deploy your model for the duration of the evaluation.
    """

    def __init__(
        self, config: Union[InferenceEndpointModelConfig, InferenceModelConfig], env_config: EnvConfig
    ) -> None:
        self.reuse_existing = getattr(config, "should_reuse_existing", True)
        if isinstance(config, InferenceEndpointModelConfig):
            if config.should_reuse_existing:
                self.endpoint = get_inference_endpoint(
                    name=config.name, token=env_config.token, namespace=config.namespace
                )
            else:
                self.endpoint: InferenceEndpoint = create_inference_endpoint(
                    name=config.name,
                    namespace=config.namespace,
                    repository=config.repository,
                    revision=config.revision,
                    framework=config.framework,
                    task="text-generation",
                    accelerator=config.accelerator,
                    vendor=config.vendor,
                    region=config.region,
                    type=config.endpoint_type,
                    instance_size=config.instance_size,
                    instance_type=config.instance_type,
                    token=env_config.token,
                    custom_image={
                        "health_route": "/health",
                        "env": {
                            # Documentaiton: https://huggingface.co/docs/text-generation-inference/en/basic_tutorials/launcher
                            "MAX_BATCH_PREFILL_TOKENS": "2048",
                            "MAX_INPUT_LENGTH": "2047",
                            "MAX_TOTAL_TOKENS": "2048",
                            "MODEL_ID": "/repository",
                            "HF_MODEL_TRUST_REMOTE_CODE": "true",
                            **config.get_dtype_args(),
                            **config.get_custom_env_vars(),
                        },
                        "url": (config.image_url or "ghcr.io/huggingface/text-generation-inference:latest"),
                    },
                )
            hlog("Deploying your endpoint. Please wait.")
            try:
                self.endpoint.wait(timeout=600)  # Waits for the endpoint to be deployed
            except InferenceEndpointTimeoutError as e:
                hlog_err("Endpoint did not start within 10 minutes, there was a timeout.")
                raise e
            hlog("Endpoint successfully deployed!")
            self.name = config.repository
            self.revision = self.endpoint.revision
            self.async_client: AsyncInferenceClient = self.endpoint.async_client
            self.client: InferenceClient = self.endpoint.client

        else:  # Free inference client
            self.endpoint = None
            self.name = config.model
            self.revision = "default"
            self.async_client = AsyncInferenceClient(model=config.model, token=env_config.token)
            self.client = InferenceClient(model=config.model, token=env_config.token)

        self.use_async = True  # set to False for debug - async use is faster

        self._tokenizer = AutoTokenizer.from_pretrained(self.name)
        self._add_special_tokens = config.add_special_tokens if config.add_special_tokens is not None else False

        self.model_info = ModelInfo(
            model_name=self.name,
            model_sha=self.revision,
            model_dtype=config.model_dtype or "default",
            model_size=-1,
        )

    @property
    def tokenizer(self):
        return self._tokenizer

    @property
    def add_special_tokens(self):
        return self._add_special_tokens

    @property
    def disable_tqdm(self) -> bool:
        False  # no accelerator = this is the main process

    def cleanup(self):
        if self.endpoint is not None and not self.reuse_existing:
            self.endpoint.delete()
            hlog_warn(
                "You deleted your endpoint after using it. You'll need to create it again if you need to reuse it."
            )

    def max_length(self):
        if self._max_length is not None:
            return self._max_length

        if hasattr(self.tokenizer, "model_max_length"):
            self._max_length = self.tokenizer.model_max_length
        else:
            self._max_length = 2048
        return self._max_length

    def _async_process_request(
        self,
        context: str,
        stop_tokens: list[str],
        max_tokens: int,
        grammar: Optional[TextGenerationInputGrammarType] = None,
    ) -> Coroutine[None, list[TextGenerationOutput], str]:
        # Todo: add an option to launch with conversational instead for chat prompts
        # https://huggingface.co/docs/huggingface_hub/v0.20.3/en/package_reference/inference_client#huggingface_hub.AsyncInferenceClient.conversational
        generated_text = self.async_client.text_generation(
            prompt=context,
            details=True,
            decoder_input_details=True,
            grammar=grammar,
            max_new_tokens=max_tokens,
            stop_sequences=stop_tokens,
            # truncate=,
        )

        return generated_text

    def _process_request(
        self,
        context: str,
        stop_tokens: list[str],
        max_tokens: int,
        grammar: Optional[TextGenerationInputGrammarType] = None,
    ) -> TextGenerationOutput:
        # Todo: add an option to launch with conversational instead for chat prompts
        # https://huggingface.co/docs/huggingface_hub/v0.20.3/en/package_reference/inference_client#huggingface_hub.AsyncInferenceClient.conversational
        generated_text = self.client.text_generation(
            prompt=context,
            details=True,
            decoder_input_details=True,
            grammar=grammar,
            max_new_tokens=max_tokens,
            stop_sequences=stop_tokens,
            # truncate=,
        )

        return generated_text

    async def _async_process_batch_generate(
        self,
        requests: list[GreedyUntilRequest],
    ) -> list[TextGenerationOutput]:
        return await asyncio.gather(
            *[
                self._async_process_request(
                    context=request.context,
                    stop_tokens=as_list(request.stop_sequence),
                    max_tokens=request.generation_size,
                    grammar=request.generation_grammar,
                )
                for request in requests
            ]
        )

    def _process_batch_generate(
        self,
        requests: list[GreedyUntilRequest],
    ) -> list[TextGenerationOutput]:
        return [
            self._process_request(
                context=request.context,
                stop_tokens=as_list(request.stop_sequence),
                max_tokens=request.generation_size,
                grammar=request.generation_grammar,
            )
            for request in requests
        ]

    async def _async_process_batch_logprob(
        self, requests: list[LoglikelihoodRequest], rolling: bool = False
    ) -> list[TextGenerationOutput]:
        return await asyncio.gather(
            *[
                self._async_process_request(
                    context=request.context if rolling else request.context + request.choice,
                    stop_tokens=[],
                    max_tokens=1,
                )
                for request in requests
            ]
        )

    def _process_batch_logprob(
        self, requests: list[LoglikelihoodRequest], rolling: bool = False
    ) -> list[TextGenerationOutput]:
        return [
            self._process_request(
                context=request.context if rolling else request.context + request.choice,
                stop_tokens=[],
                max_tokens=1,
            )
            for request in requests
        ]

    def greedy_until(
        self,
        requests: List[GreedyUntilRequest],
        override_bs: Optional[int] = None,
    ) -> List[GenerativeResponse]:
        for request in requests:
            request.tokenized_context = self.tok_encode(request.context)
            request.stop_sequence = as_list(request.stop_sequence) + [self.tokenizer.eos_token]

        dataset = GenerativeTaskDataset(requests=requests, num_dataset_splits=self.DATASET_SPLITS)
        batch_size = override_bs if override_bs is not None else BATCH_SIZE
        results: List[str] = []

        for _, _ in tqdm(
            dataset.splits_start_end_iterator(),
            total=self.DATASET_SPLITS,
            desc="Splits",
            position=0,
            disable=self.disable_tqdm,
        ):
            dataloader = DataLoader(dataset, batch_size=batch_size, collate_fn=lambda batch: batch)

            for batch in tqdm(
                dataloader, desc="Greedy generation", position=1, leave=False, disable=self.disable_tqdm
            ):
                # the `returns_logits` flag is only used to filter the results, we always request the full details.
                returns_logits = batch[0].use_logits
                num_samples = batch[0].num_samples
                if num_samples > 1:
                    hlog_err(
                        "Inference endpoints does not allow sampling evaluations - this is likely to fail or provide problematic results"
                    )

                if self.use_async:
                    responses = asyncio.run(self._async_process_batch_generate(batch))
                else:
                    responses = self._process_batch_generate(batch)
                for response in responses:
                    results.append(
                        GenerativeResponse(
                            result=response.generated_text,
                            logits=[item.logprob for item in response.details.prefill] if returns_logits else None,
                            truncated_tokens_count=-1,
                            padded_tokens_count=-1,
                        )
                    )

        return dataset.get_original_order(results)

    def loglikelihood(
        self, requests: list[LoglikelihoodRequest], override_bs: Optional[int] = None
    ) -> list[LoglikelihoodResponse]:
        for request in requests:
            request.tokenized_context = self.tok_encode(request.context)
            request.tokenized_continuation = self.tok_encode(request.choice)
        dataset = LoglikelihoodDataset(requests=requests, num_dataset_splits=self.DATASET_SPLITS)
        batch_size = override_bs if override_bs is not None else BATCH_SIZE
        results: List[str] = []

        for _, _ in tqdm(
            dataset.splits_start_end_iterator(),
            total=self.DATASET_SPLITS,
            desc="Splits",
            position=0,
            disable=self.disable_tqdm,
        ):
            dataloader = DataLoader(dataset, batch_size=batch_size, collate_fn=lambda batch: batch)

            for batch in tqdm(dataloader, desc="Loglikelihoods", position=1, leave=False, disable=self.disable_tqdm):
                if self.use_async:
                    responses = asyncio.run(self._async_process_batch_logprob(batch))
                else:
                    responses = self._process_batch_logprob(batch)
                for cur_request, response in zip(batch, responses):
                    cont_toks = torch.tensor(cur_request.tokenized_continuation)
                    len_choice = len(cont_toks)

                    logits = [t.logprob for t in response.details.prefill[-len_choice:] if t.logprob is not None]

                    greedy_tokens = torch.tensor(logits).argmax(dim=-1)
                    max_equal = (greedy_tokens == cont_toks).all().squeeze(0)
                    results.append(
                        LoglikelihoodResponse(
                            result=(sum(logits), bool(max_equal)),
                            input_tokens=[t.id for t in response.details.prefill[:-len_choice]],
                            generated_tokens=[t.id for t in response.details.prefill[-len_choice:]],
                            truncated_tokens_count=-1,
                            padded_tokens_count=-1,
                        )
                    )

        return dataset.get_original_order(results)

    def loglikelihood_rolling(
        self, requests: list[LoglikelihoodRollingRequest], override_bs=None
    ) -> list[LoglikelihoodResponse]:
        """This function is used to compute the log likelihood of the context for perplexity metrics."""
        for request in requests:
            request.tokenized_context = [self.tokenizer.eos_token_id]
            request.tokenized_continuation = self.tok_encode(request.context)

        dataset = LoglikelihoodDataset(requests=requests, num_dataset_splits=self.DATASET_SPLITS)
        batch_size = override_bs if override_bs is not None else BATCH_SIZE
        results: List[str] = []

        for _, _ in tqdm(
            dataset.splits_start_end_iterator(),
            total=self.DATASET_SPLITS,
            desc="Splits",
            position=0,
            disable=self.disable_tqdm,
        ):
            dataloader = DataLoader(dataset, batch_size=batch_size, collate_fn=lambda batch: batch)

            for batch in tqdm(
                dataloader, desc="Loglikelihoods, rolling", position=1, leave=False, disable=self.disable_tqdm
            ):
                if self.use_async:
                    responses = asyncio.run(self._async_process_batch_logprob(batch, rolling=True))
                else:
                    responses = self._process_batch_logprob(batch, rolling=True)
                for response in responses:
                    logits = [t.logprob for t in response.details.tokens[:-1]]

                    results.append(
                        LoglikelihoodResponse(
                            result=sum(logits),
                            input_tokens=[t.id for t in response.details.prefill],
                            generated_tokens=[t.id for t in response.details.tokens[:-1]],
                            truncated_tokens_count=-1,
                            padded_tokens_count=-1,
                        )
                    )

        return dataset.get_original_order(results)

    def loglikelihood_single_token(
        self,
        requests: list[LoglikelihoodSingleTokenRequest],
        override_bs: Optional[int] = None,
    ) -> list[LoglikelihoodSingleTokenResponse]:
        raise ValueError("Endpoint models can't use single token metrics. Change the metric to the standard version")<|MERGE_RESOLUTION|>--- conflicted
+++ resolved
@@ -49,11 +49,7 @@
     LoglikelihoodRollingRequest,
     LoglikelihoodSingleTokenRequest,
 )
-<<<<<<< HEAD
-from lighteval.utils.utils import as_list
-=======
-from lighteval.utils import EnvConfig, as_list
->>>>>>> 9c82fdb8
+from lighteval.utils.utils import EnvConfig, as_list
 
 
 BATCH_SIZE = 50
