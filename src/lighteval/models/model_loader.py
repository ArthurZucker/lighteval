--- conflicted
+++ resolved
@@ -172,15 +172,11 @@
     return DummyModel(config=config)
 
 
-<<<<<<< HEAD
-def load_sglang_model(config: SGLangModelConfig):
-=======
 def load_inference_providers_model(config: InferenceProvidersModelConfig):
     return InferenceProvidersClient(config=config)
 
 
-def load_sglang_model(config: SGLangModelConfig, env_config: EnvConfig):
->>>>>>> 35d73d5b
+def load_sglang_model(config: SGLangModelConfig):
     if not is_sglang_available():
         raise ImportError(NO_SGLANG_ERROR_MSG)
 
