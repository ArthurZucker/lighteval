# MIT License

# Copyright (c) 2024 The HuggingFace Team

# Permission is hereby granted, free of charge, to any person obtaining a copy
# of this software and associated documentation files (the "Software"), to deal
# in the Software without restriction, including without limitation the rights
# to use, copy, modify, merge, publish, distribute, sublicense, and/or sell
# copies of the Software, and to permit persons to whom the Software is
# furnished to do so, subject to the following conditions:

# The above copyright notice and this permission notice shall be included in all
# copies or substantial portions of the Software.

# THE SOFTWARE IS PROVIDED "AS IS", WITHOUT WARRANTY OF ANY KIND, EXPRESS OR
# IMPLIED, INCLUDING BUT NOT LIMITED TO THE WARRANTIES OF MERCHANTABILITY,
# FITNESS FOR A PARTICULAR PURPOSE AND NONINFRINGEMENT. IN NO EVENT SHALL THE
# AUTHORS OR COPYRIGHT HOLDERS BE LIABLE FOR ANY CLAIM, DAMAGES OR OTHER
# LIABILITY, WHETHER IN AN ACTION OF CONTRACT, TORT OR OTHERWISE, ARISING FROM,
# OUT OF OR IN CONNECTION WITH THE SOFTWARE OR THE USE OR OTHER DEALINGS IN THE
# SOFTWARE.

import logging
from typing import Union

<<<<<<< HEAD
from lighteval.models.adapter_model import AdapterModel
from lighteval.models.base_model import BaseModel
from lighteval.models.delta_model import DeltaModel
from lighteval.models.dummy_model import DummyModel
from lighteval.models.endpoint_model import InferenceEndpointModel
from lighteval.models.litellm_model import LiteLLMClient
from lighteval.models.model_config import (
    AdapterModelConfig,
    BaseModelConfig,
    DeltaModelConfig,
    DummyModelConfig,
    InferenceEndpointModelConfig,
    InferenceModelConfig,
    LiteLLMModelConfig,
    OpenAIModelConfig,
    TGIModelConfig,
    VLLMModelConfig,
=======
from lighteval.models.dummy.dummy_model import DummyModel, DummyModelConfig
from lighteval.models.endpoints.endpoint_model import (
    InferenceEndpointModel,
    InferenceEndpointModelConfig,
    InferenceModelConfig,
>>>>>>> 93a056fe
)
from lighteval.models.endpoints.openai_model import OpenAIClient, OpenAIModelConfig
from lighteval.models.endpoints.tgi_model import ModelClient, TGIModelConfig
from lighteval.models.transformers.adapter_model import AdapterModel, AdapterModelConfig
from lighteval.models.transformers.base_model import BaseModel, BaseModelConfig
from lighteval.models.transformers.delta_model import DeltaModel, DeltaModelConfig
from lighteval.models.vllm.vllm_model import VLLMModel, VLLMModelConfig
from lighteval.utils.imports import (
    NO_LITELLM_ERROR_MSG,
    NO_TGI_ERROR_MSG,
    NO_VLLM_ERROR_MSG,
    is_litellm_available,
    is_openai_available,
    is_tgi_available,
    is_vllm_available,
)
from lighteval.utils.utils import EnvConfig


logger = logging.getLogger(__name__)


def load_model(  # noqa: C901
    config: Union[
        BaseModelConfig,
        AdapterModelConfig,
        DeltaModelConfig,
        TGIModelConfig,
        InferenceEndpointModelConfig,
        DummyModelConfig,
        VLLMModelConfig,
        OpenAIModelConfig,
        LiteLLMModelConfig,
    ],
    env_config: EnvConfig,
) -> Union[BaseModel, AdapterModel, DeltaModel, ModelClient, DummyModel]:
    """Will load either a model from an inference server or a model from a checkpoint, depending
    on the config type.

    Args:
        args (Namespace): arguments passed to the program
        accelerator (Accelerator): Accelerator that will be used by the model

    Raises:
        ValueError: If you try to load a model from an inference server and from a checkpoint at the same time
        ValueError: If you try to have both the multichoice continuations start with a space and not to start with a space
        ValueError: If you did not specify a base model when using delta weights or adapter weights

    Returns:
        Union[BaseModel, AdapterModel, DeltaModel, ModelClient]: The model that will be evaluated
    """
    # Inference server loading
    if isinstance(config, TGIModelConfig):
        return load_model_with_tgi(config)

    if isinstance(config, InferenceEndpointModelConfig) or isinstance(config, InferenceModelConfig):
        return load_model_with_inference_endpoints(config, env_config=env_config)

    if isinstance(config, BaseModelConfig):
        return load_model_with_accelerate_or_default(config=config, env_config=env_config)

    if isinstance(config, DummyModelConfig):
        return load_dummy_model(config=config, env_config=env_config)

    if isinstance(config, VLLMModelConfig):
        return load_model_with_accelerate_or_default(config=config, env_config=env_config)

    if isinstance(config, OpenAIModelConfig):
        return load_openai_model(config=config, env_config=env_config)

    if isinstance(config, LiteLLMModelConfig):
        return load_litellm_model(config=config, env_config=env_config)


def load_model_with_tgi(config: TGIModelConfig):
    if not is_tgi_available():
        raise ImportError(NO_TGI_ERROR_MSG)

    logger.info(f"Load model from inference server: {config.inference_server_address}")
    model = ModelClient(
        address=config.inference_server_address, auth_token=config.inference_server_auth, model_id=config.model_id
    )
    return model


def load_litellm_model(config: LiteLLMModelConfig, env_config: EnvConfig):
    if not is_litellm_available():
        raise ImportError(NO_LITELLM_ERROR_MSG)

    model = LiteLLMClient(config, env_config)
    return model


def load_openai_model(config: OpenAIModelConfig, env_config: EnvConfig):
    if not is_openai_available():
        raise ImportError()

    model = OpenAIClient(config, env_config)

    return model


def load_model_with_inference_endpoints(config: InferenceEndpointModelConfig, env_config: EnvConfig):
    logger.info("Spin up model using inference endpoint.")
    model = InferenceEndpointModel(config=config, env_config=env_config)
    return model


def load_model_with_accelerate_or_default(
    config: Union[AdapterModelConfig, BaseModelConfig, DeltaModelConfig], env_config: EnvConfig
):
    if isinstance(config, AdapterModelConfig):
        model = AdapterModel(config=config, env_config=env_config)
    elif isinstance(config, DeltaModelConfig):
        model = DeltaModel(config=config, env_config=env_config)
    elif isinstance(config, VLLMModelConfig):
        if not is_vllm_available():
            raise ImportError(NO_VLLM_ERROR_MSG)
        model = VLLMModel(config=config, env_config=env_config)
        return model
    else:
        model = BaseModel(config=config, env_config=env_config)

    return model


def load_dummy_model(config: DummyModelConfig, env_config: EnvConfig):
    return DummyModel(config=config, env_config=env_config)<|MERGE_RESOLUTION|>--- conflicted
+++ resolved
@@ -23,34 +23,15 @@
 import logging
 from typing import Union
 
-<<<<<<< HEAD
-from lighteval.models.adapter_model import AdapterModel
-from lighteval.models.base_model import BaseModel
-from lighteval.models.delta_model import DeltaModel
-from lighteval.models.dummy_model import DummyModel
-from lighteval.models.endpoint_model import InferenceEndpointModel
-from lighteval.models.litellm_model import LiteLLMClient
-from lighteval.models.model_config import (
-    AdapterModelConfig,
-    BaseModelConfig,
-    DeltaModelConfig,
-    DummyModelConfig,
-    InferenceEndpointModelConfig,
-    InferenceModelConfig,
-    LiteLLMModelConfig,
-    OpenAIModelConfig,
-    TGIModelConfig,
-    VLLMModelConfig,
-=======
 from lighteval.models.dummy.dummy_model import DummyModel, DummyModelConfig
 from lighteval.models.endpoints.endpoint_model import (
     InferenceEndpointModel,
     InferenceEndpointModelConfig,
     InferenceModelConfig,
->>>>>>> 93a056fe
 )
 from lighteval.models.endpoints.openai_model import OpenAIClient, OpenAIModelConfig
 from lighteval.models.endpoints.tgi_model import ModelClient, TGIModelConfig
+from lighteval.models.litellm_model import LiteLLMClient, LiteLLMModelConfig
 from lighteval.models.transformers.adapter_model import AdapterModel, AdapterModelConfig
 from lighteval.models.transformers.base_model import BaseModel, BaseModelConfig
 from lighteval.models.transformers.delta_model import DeltaModel, DeltaModelConfig
