# MIT License

# Copyright (c) 2024 The HuggingFace Team

# Permission is hereby granted, free of charge, to any person obtaining a copy
# of this software and associated documentation files (the "Software"), to deal
# in the Software without restriction, including without limitation the rights
# to use, copy, modify, merge, publish, distribute, sublicense, and/or sell
# copies of the Software, and to permit persons to whom the Software is
# furnished to do so, subject to the following conditions:

# The above copyright notice and this permission notice shall be included in all
# copies or substantial portions of the Software.

# THE SOFTWARE IS PROVIDED "AS IS", WITHOUT WARRANTY OF ANY KIND, EXPRESS OR
# IMPLIED, INCLUDING BUT NOT LIMITED TO THE WARRANTIES OF MERCHANTABILITY,
# FITNESS FOR A PARTICULAR PURPOSE AND NONINFRINGEMENT. IN NO EVENT SHALL THE
# AUTHORS OR COPYRIGHT HOLDERS BE LIABLE FOR ANY CLAIM, DAMAGES OR OTHER
# LIABILITY, WHETHER IN AN ACTION OF CONTRACT, TORT OR OTHERWISE, ARISING FROM,
# OUT OF OR IN CONNECTION WITH THE SOFTWARE OR THE USE OR OTHER DEALINGS IN THE
# SOFTWARE.

# ruff: noqa: C901
import os
import time
from typing import List, Optional, Tuple, Type, Union

import torch
import torch.nn.functional as F
import transformers
from datasets.download.streaming_download_manager import xPath
from nanotron import distributed as dist
from nanotron import logging
from nanotron.config import LightEvalConfig, ModelArgs, ParallelismArgs, TokenizerArgs
from nanotron.generation.decode import decode_tokenized
from nanotron.logging import human_format, log_rank
from nanotron.models import build_model
from nanotron.parallel.context import ParallelContext
from nanotron.parallel.parameters import sanity_check
from nanotron.parallel.pipeline_parallel.block import get_min_max_rank
from nanotron.parallel.pipeline_parallel.tensor_pointer import TensorPointer
from nanotron.parallel.tensor_parallel.enum import TensorParallelLinearMode
from nanotron.random import RandomStates, get_current_random_state, get_synced_random_state, set_random_seed
from nanotron.serialize import load_weights
from nanotron.trainer import CONFIG_TO_MODEL_CLASS, mark_tied_parameters
from torch.utils.data import DataLoader
from torch.utils.data.distributed import DistributedSampler
from tqdm import tqdm
from transformers import AutoTokenizer, BatchEncoding

from lighteval.data import (
    GenDistributedSampler,
    GenerativeTaskDatasetNanotron,
    LoglikelihoodDataset,
    LoglikelihoodSingleTokenDataset,
)
from lighteval.logging.hierarchical_logger import hlog_err, hlog_warn
from lighteval.models.base_model import LightevalModel
from lighteval.models.model_config import EnvConfig
from lighteval.models.model_output import Batch, GenerateReturn, LoglikelihoodReturn, LoglikelihoodSingleTokenReturn
from lighteval.tasks.requests import (
    GreedyUntilRequest,
    LoglikelihoodRequest,
    LoglikelihoodRollingRequest,
)
from lighteval.utils import as_list
from lighteval.utils_parallelism import find_executable_batch_size


os.environ["TOKENIZERS_PARALLELISM"] = "false"

logger = logging.get_logger(__name__)

TokenSequence = Union[List[int], torch.LongTensor, torch.Tensor, BatchEncoding]

# _DeviceMapping = NewType("DeviceMapping", Mapping[str, Union[int, str, torch.device]])


class NanotronLightevalModel(LightevalModel):
    # Default max sequence length setting for when no `max_length` is provided
    # or no max length config setting is found in the model or tokenizer.
    _DEFAULT_MAX_LENGTH: int = 2048

    def __init__(
        self,
        checkpoint_path: str,
        model_args: ModelArgs,
        tokenizer: TokenizerArgs,
        parallel_context: ParallelContext,
        parallel_config: ParallelismArgs,
        lighteval_config: LightEvalConfig,
        batch_size: Optional[int] = -1,
        max_gen_toks: Optional[int] = 256,
        max_length: Optional[int] = None,
        add_special_tokens: Optional[bool] = True,
        dtype: Optional[Union[str, torch.dtype]] = None,
        trust_remote_code: bool = False,
        debug_one_layer_model: bool = False,
        model_class: Optional[Type] = None,
        env_config: EnvConfig = None,
    ):
        """Initializes a nanotron model for evaluation.
        Args:
        """

        self._batch_size = batch_size
        self._max_gen_toks = max_gen_toks
        self._max_length = max_length
        self.parallel_config = parallel_config
        self.parallel_context = parallel_context

        if parallel_config.pp > 1:
            # To implement PP parallelism we need to think about how we want to sync the output for the PP ranks without outputs
            raise ValueError("PP parallelism is not supported yet")

        multichoice_continuations_start_space = lighteval_config.tasks.multichoice_continuations_start_space
        if (
            not multichoice_continuations_start_space
            and not lighteval_config.tasks.no_multichoice_continuations_start_space
        ):
            multichoice_continuations_start_space = None
            # multichoice_continuations_start_space can be True (forcing space), False (forcing no space) or None (no forcing)
        if (
            lighteval_config.tasks.multichoice_continuations_start_space
            and lighteval_config.tasks.no_multichoice_continuations_start_space
        ):
            raise ValueError(
                "You cannot force both the multichoice continuations to start with a space and not to start with a space"
            )

        self.generation_config = lighteval_config.generation
        if isinstance(self.generation_config, dict):
            raise ValueError("We don't support yet generation configs per tasks")

        if dtype is None:
            dtype = torch.bfloat16
        self.dtype = dtype

        self.model_config = model_args.model_config
        if debug_one_layer_model:
            self.model_config.num_hidden_layers = 1

        self._add_special_tokens = add_special_tokens
        self._tokenizer = self._create_auto_tokenizer(
            pretrained=tokenizer.tokenizer_name_or_path,
            env_config=env_config,
            trust_remote_code=trust_remote_code,
        )
        self._tokenizer.model_max_length = self.max_length

        model_config_cls = self.model_config.__class__.__name__
        if model_class is not None:
            CONFIG_TO_MODEL_CLASS[model_config_cls] = model_class
        if model_config_cls not in CONFIG_TO_MODEL_CLASS:
            raise ValueError(
                f"Unsupported model config {model_config_cls}. Only {CONFIG_TO_MODEL_CLASS.keys()} are supported"
            )

        log_rank(
            "Building model",
            logger=logger,
            level=logging.WARNING,
            rank=0,
        )

        # Set random states
        set_random_seed(42)

        # Get synchronized random states
        if parallel_config.tp_mode is TensorParallelLinearMode.ALL_REDUCE:
            random_states = RandomStates(
                {
                    "tp_synced": get_synced_random_state(
                        random_state=get_current_random_state(), pg=parallel_context.tp_pg
                    )
                }
            )
        else:
            # We don't need to sync across TP when using sequence parallel (REDUCE_SCATTER)
            random_states = RandomStates({})

        model = build_model(
            model_builder=lambda: CONFIG_TO_MODEL_CLASS[model_config_cls](
                config=self.model_config,
                parallel_context=parallel_context,
                parallel_config=parallel_config,
                random_states=random_states,
            ),
            dtype=dtype,
            parallel_context=parallel_context,
        )

        # Mark some parameters as tied
        # TODO @nouamane: this is only needed for training, can we just mark params as NanotronParameter instead?
        mark_tied_parameters(model=model, parallel_context=parallel_context, parallel_config=parallel_config)

        log_rank(
            "Sanity checks on model",
            logger=logger,
            level=logging.WARNING,
            rank=0,
        )
        # Sanity check model
        sanity_check(root_module=model)

        # Load checkpoint
        log_rank(
            f"Loading checkpoint from {checkpoint_path}:",
            logger=logger,
            level=logging.WARNING,
            rank=0,
        )
        load_weights(model=model, parallel_context=parallel_context, root_folder=xPath(checkpoint_path))
        model.eval()

        # We don't need the loss
        self.model = model.transformer if model_config_cls == "FalconConfig" else model.model

        # Get the input and output ranks for the model (when using PP parallelism)
        self.input_pp_rank, self.output_pp_rank = get_min_max_rank(module=self.model)

        self.multichoice_continuations_start_space = multichoice_continuations_start_space

    @property
    def tokenizer(self):
        return self._tokenizer

    def _create_auto_tokenizer(
        self,
        *,
        pretrained: str,
        tokenizer: Optional[str] = None,
        env_config: EnvConfig = None,
        trust_remote_code: bool = False,
    ) -> transformers.PreTrainedTokenizer:
        """Returns a pre-trained tokenizer from a pre-trained tokenizer configuration."""

        try:
            tokenizer = AutoTokenizer.from_pretrained(
                pretrained if tokenizer is None else tokenizer,
                cache_dir=env_config.cache_dir,
                token=env_config.token,
                trust_remote_code=trust_remote_code,
            )
        except RecursionError:
            tokenizer = AutoTokenizer.from_pretrained(
                pretrained if tokenizer is None else tokenizer,
                cache_dir=env_config.cache_dir,
                token=env_config.token,
                unk_token="<unk>",
                trust_remote_code=trust_remote_code,
            )
        tokenizer.pad_token = tokenizer.eos_token
        tokenizer.padding_side = "left"

        return tokenizer

    @property
    def add_special_tokens(self) -> bool:
        """Whether to include special tokens in encoded text. This should be
        determined by whether or not the model was trained with special tokens.
        TODO: Remove these conditionals once HuggingFace supports a way to
        check whether or not an arbitrary model was trained with special tokens.
        """
        if self._add_special_tokens is not None:
            return self._add_special_tokens
        else:
            return False

    @property
    def eot_token(self) -> str:
        return self.tokenizer.eos_token

    @property
    def eot_token_id(self) -> int:
        return self.tokenizer.eos_token_id

    @property
    def max_gen_toks(self) -> int:
        return self._max_gen_toks

    @property
    def max_length(self) -> int:
        """Return the maximum sequence length of the model.
        NOTE: Different model configurations have different max sequence length
        attribute names.
            - n_positions: (CTRLConfig)
            - max_position_embeddings: (BartConfig, RoFormerConfig)
            - n_ctx: (GPT2Config)
        NOTE: For relative position encoded models you should specify the max
        sequence length of the model in the constructor via `max_length`.
        """
        if self._max_length is not None:
            return self._max_length
        # Try to get the sequence length from the model config.
        seqlen_config_attrs = ("n_positions", "max_position_embeddings", "n_ctx")
        for attr in seqlen_config_attrs:
            if hasattr(self.model_config, attr):
                return getattr(self.model_config, attr)
        if hasattr(self.tokenizer, "model_max_length"):
            return self.tokenizer.model_max_length
        return self._DEFAULT_MAX_LENGTH

    @property
    def batch_size(self) -> int:
        if self._batch_size >= 0:
            self._batch_size = self._get_batch_size(max_input_length=self.max_length)
        return self._batch_size  # * gpus

    @property
    def device(self) -> Union[int, str, torch.device]:
        return "cuda"

    def _get_batch_size(self, max_input_length: int, override_bs: int = 0, starting_batch_size: int = 512) -> int:
        if override_bs > 0:
            return override_bs
        logger.warning("Detecting largest batch size")

        @find_executable_batch_size(
            starting_batch_size=starting_batch_size
        )  # if OOM, then halves batch_size and tries again
        def forward_batch(batch_size):
            logger.warning(f"Testing batch size {batch_size}")
            test_batch = torch.ones(
                (batch_size + int(0.1 * batch_size), max_input_length), device=self.device
            ).long()  # We add 10% for marging :)
            F.log_softmax(self._model_call(test_batch).float(), dim=-1).cpu()
            return batch_size

        batch_size = forward_batch()
        logger.warning("Determined largest batch size: %d", batch_size)
        return batch_size

    def tok_encode(self, string: str, add_special_tokens: Optional[bool] = None) -> TokenSequence:
        # TODO: Merge `tok_encode_batch` here.
        if add_special_tokens is None:
            add_special_tokens = self.add_special_tokens
        return self.tokenizer.encode(string, add_special_tokens=add_special_tokens)

    def tok_encode_batch(self, strings: List[str]) -> TokenSequence:
        return self.tokenizer(
            strings,
            padding=True,
            add_special_tokens=self.add_special_tokens,
            return_tensors="pt",
        )

    def tok_decode(self, tokens: torch.LongTensor) -> List[str]:
        return self.tokenizer.batch_decode(tokens, skip_special_tokens=True)

    def _model_call(self, inputs: torch.Tensor) -> torch.Tensor:
        return self.model(inputs)

    def _encode_pair(self, context, continuation):
        n_spaces = len(context) - len(context.rstrip())
        if n_spaces > 0:
            continuation = context[-n_spaces:] + continuation
            context = context[:-n_spaces]
        whole_enc = self.tok_encode(context + continuation)
        context_enc = self.tok_encode(context)
        context_enc_len = len(context_enc)
        continuation_enc = whole_enc[context_enc_len:]
        return context_enc, continuation_enc

    def homogeneize_ending_conditions(self, ending_condition: tuple | dict | list | str) -> tuple[list, int]:
        """Ending conditions are submitted in several possible formats.
        By default in lighteval we pass them as tuples (stop sequence, max number of items).
        In the harness they sometimes are passed as dicts {"until": .., "max_length": ...} or
        as only ending conditions, either lists or strings.
        Here, we convert all these formats to a tuple containing a list of ending conditions,
        and a float for the max length allowed.
        """
        max_tokens, stop_sequences = None, None
        # Filling with input values or default
        if isinstance(ending_condition, tuple) and len(ending_condition) == 2:
            stop_sequence_arg, max_gen_tokens_arg = ending_condition
            stop_sequences = as_list(stop_sequence_arg)
            max_tokens = max_gen_tokens_arg
        elif isinstance(ending_condition, dict):  # Tasks in the harness sometimes pass a dict to rf.greedy_until
            try:
                stop_sequences = as_list(ending_condition["until"])
            except KeyError:
                stop_sequences = []
            try:
                max_tokens = ending_condition["max_length"]
            except KeyError:
                max_tokens = self._max_gen_toks
        else:  # only gave stop sequences  as an ending condition
            stop_sequences = as_list(ending_condition)

        # Managing empty cases
        if max_tokens is None:
            max_tokens = self._max_gen_toks
        if stop_sequences is None or (len(stop_sequences) == 1 and stop_sequences[0] is None):  # or num_fewshot == 0:
            stop_tokens = [self.eot_token]
        else:
            stop_tokens = list(stop_sequences) + [self.eot_token]

        assert isinstance(max_tokens, int)
        assert isinstance(stop_tokens, list)

        return stop_tokens, max_tokens

    def _check_continuations_start_space(self, continuation: str) -> str:
        """Some models tokenizer want a space at the beginning and other not. We update this if needed here.
        multichoice_continuations_start_space can be:
        - True (add a space if these isn't one)
        - False (remove a space if there is one)
        - None (Don't touch - default)
        Todo: find a way to add this back WITHOUT breaking compatibility with the harness
        """
        if self.multichoice_continuations_start_space is True and continuation[0] != " ":
            continuation = " " + continuation
        if self.multichoice_continuations_start_space is False and continuation[0] == " ":
            continuation = continuation.lstrip()
        return continuation

    def loglikelihood_single_token(
        self, requests: List[Tuple[str, dict]], override_bs=None
    ) -> List[LoglikelihoodSingleTokenReturn]:
        """Tokenize the context and continuation and compute the log likelihood of those
        tokenized sequences.

        Args:
            requests (List[Tuple[str, dict]]): _description_

        Returns:
            List[Tuple[float, bool]]: _description_
        """
        for request in tqdm(
            requests, desc="Tokenizing", disable=bool(dist.get_rank(self.parallel_context.world_pg) != 0)
        ):
            if request.context == "":
                request.tokenized_context = [self.tokenizer.eos_token_id]
            else:
                request.tokenized_context = self.tok_encode(request.context)

            # Some models tokenizer want a space at the beginning and other not
            continuations = [self._check_continuations_start_space(c) for c in request.choices]

            # We must not accidentally prepend a continuation with a start of sentence token.
            continuations_enc = [self.tok_encode(c, add_special_tokens=False) for c in continuations]
            if any(len(c) > 1 for c in continuations_enc):
                raise ValueError(
                    f"Trying to do single token multiple choice but one choice has several tokens: {continuations_enc}. "
                    "If the additional pre-token is a space, try to set --no_multichoice_continuations_start_space "
                )
            request.tokenized_continuation = continuations_enc

        return self._loglikelihood_single_token(
            requests,
            override_bs=override_bs,
            disable_tqdm=bool(dist.get_rank(self.parallel_context.world_pg) != 0),
        )

    def loglikelihood(self, requests: List[LoglikelihoodRequest], override_bs=None) -> List[LoglikelihoodReturn]:
        """Tokenize the context and continuation and compute the log likelihood of those
        tokenized sequences.
        """
        for request in tqdm(
            requests, desc="Tokenizing", disable=bool(dist.get_rank(self.parallel_context.world_pg) != 0)
        ):
            if request.context == "":
                request.tokenized_context = [self.tokenizer.eos_token_id]
                request.tokenized_continuation = self.tok_encode(request.choice)
            else:
                # The following line is mandatory for compatibility with the harness
                request.tokenized_context, request.tokenized_continuation = self.tok_encode_pair(
                    request.context, request.choice
                )

        return self._loglikelihood_tokens(
            requests,
            override_bs=override_bs,
            disable_tqdm=bool(dist.get_rank(self.parallel_context.world_pg) != 0),
        )

    def loglikelihood_rolling(
        self, requests: List[LoglikelihoodRollingRequest], override_bs=None
    ) -> List[LoglikelihoodReturn]:
        """This function is used to compute the log likelihood of the context for perplexity metrics."""
        for request in tqdm(
            requests, desc="Tokenizing", disable=bool(dist.get_rank(self.parallel_context.world_pg) != 0)
        ):  # tuple of one elem
            request.tokenized_context = [self.tokenizer.eos_token_id]  # Fake context
            request.tokenized_continuation = self.tok_encode(request.context)

        results = self._loglikelihood_tokens(
            requests,
            override_bs=override_bs,
            disable_tqdm=bool(dist.get_rank(self.parallel_context.world_pg) != 0),
            return_bool_score=False,
        )
        return results

    def prepare_batch(
        self,
        batch: List[str],
        padding_length: int,
        max_context: Optional[int] = None,
        full_attention_masks: bool = False,
        pad_on_left: bool = False,
    ) -> Batch:
        """Tokenize a batch of inputs and return also the length, truncations and padding

        We truncate to keep only at most `max_context` tokens
        We pad to `padding_length` tokens
        """
        # if not full_attention_masks:
        #     raise ValueError(
        #         "Only full attention masks are supported for now - fix Flash Attention 2 support for more"
        #     )
        current_pp_rank = dist.get_rank(self.parallel_context.pp_pg)

        if current_pp_rank != self.input_pp_rank:
            # Nothing to do we're not on input GPUs
            return TensorPointer(self.input_pp_rank), TensorPointer(self.input_pp_rank), -1, -1, -1

        inputs = []
        attention_masks = []
        input_lengths = []
        truncated = []
        padded = []

        if max_context is None:
            max_context = self.max_length

        if max_context % self.parallel_config.tp != 0:
            # We need to round up to the next multiple of self.parallel_config.tp
            if (max_context + (self.parallel_config.tp - max_context % self.parallel_config.tp)) < self.max_length:
                # We can add some tokens
                max_context = max_context + (self.parallel_config.tp - max_context % self.parallel_config.tp)
            else:
                # We need to remove some tokens
                max_context = max_context - (max_context % self.parallel_config.tp)

        if padding_length % self.parallel_config.tp != 0:
            # We need to round up to the next multiple of self.parallel_config.tp
            if (
                padding_length + (self.parallel_config.tp - padding_length % self.parallel_config.tp)
            ) < self.max_length:
                # We can add some tokens
                padding_length = padding_length + (self.parallel_config.tp - padding_length % self.parallel_config.tp)
            else:
                # We need to remove some tokens
                padding_length = padding_length - (padding_length % self.parallel_config.tp)

        # because vectorizing is annoying, we first convert each (context, continuation) pair to padded
        # tensors, then we pack them together into a batch, call the model, and then pick it all apart
        # again because vectorizing is annoying

        # Each sample is concatenated and cut to lenght or padded to max_length
        for tokens in batch:
            truncated.append(max(len(tokens) - max_context, 0))

            # how this all works:
            #          CTX      CONT
            # inp    0 1 2 3|4 5 6 7 8 9   <- last token is deleted by inp[:, :-1]
            # gpt2    \               \
            # logits   1 2 3|4 5 6 7 8 9   <- the ctx half gets tossed out by the
            # cont_toks      4 5 6 7 8 9      [:, -len(continuation_enc):, :self.vocab_size] slice

            # when too long to fit in context, truncate from the left
            inp = torch.tensor(
                (tokens)[-max_context:],  # [:-1],
                dtype=torch.long,
            )

            (inplen,) = inp.shape

            # since in _collate we make sure length is descending, the longest is always the first one.
            padding_length = padding_length if padding_length is not None else inplen
            if padding_length - inplen < 0:
                raise ValueError("Negative padding")
            padded.append(padding_length - inplen)

            # pad length from seq to padding_length
            if full_attention_masks:
                att = torch.tensor([1] * padding_length, dtype=torch.bool)
            else:
                if pad_on_left:
                    att = torch.tensor([0] * (padding_length - inplen) + [1] * len(inp), dtype=torch.bool)
                else:
                    att = torch.tensor([1] * len(inp) + [0] * (padding_length - inplen), dtype=torch.bool)
            if pad_on_left:
                inp = torch.cat(
                    [
                        torch.zeros(padding_length - inplen, dtype=torch.long),  # [padding_length - seq]
                        inp,  # [seq]
                    ],
                    dim=0,
                )
            else:
                inp = torch.cat(
                    [
                        inp,  # [seq]
                        torch.zeros(padding_length - inplen, dtype=torch.long),  # [padding_length - seq]
                    ],
                    dim=0,
                )
            attention_masks.append(att.unsqueeze(0))

            inputs.append(inp.unsqueeze(0))  # [1, padding_length]
            input_lengths.append(inplen)

        input_ids = torch.cat(inputs, dim=0).to("cuda")  # [batch, padding_length]
        input_mask = torch.cat(attention_masks, dim=0).to("cuda")

        return Batch(
            input_ids=input_ids, input_mask=input_mask, input_lengths=input_lengths, truncated=truncated, padded=padded
        )

    def gather(self, output_tensor: torch.Tensor, process_group: dist.ProcessGroup = None) -> torch.Tensor:
        """Gather together tensors of (possibly) various size spread on separate GPUs (first exchange the lengths and then pad and gather)"""
        if process_group is None:
            process_group = self.parallel_context.dp_pg
        output_tensor = output_tensor.contiguous()
        gathered_outputs = [torch.zeros_like(output_tensor) for _ in range(process_group.size())]
        dist.all_gather(gathered_outputs, output_tensor, group=process_group, async_op=False)
        gathered_outputs = torch.cat(gathered_outputs)
        return gathered_outputs

    def pad_and_gather(self, output_tensor: torch.Tensor) -> Tuple[torch.Tensor, torch.Tensor]:
        """Gather together tensors of (possibly) various size spread on separate GPUs (first exchange the lengths and then pad and gather)"""
        if output_tensor.ndim == 1:
            length_tensor = torch.tensor([output_tensor.shape[0]], device=self.device)
        elif output_tensor.ndim == 2:
            length_tensor = torch.tensor([output_tensor.shape[1]] * output_tensor.shape[0], device=self.device)
        else:
            raise ValueError("Unsupported tensor shape")
        gathered_length = self.gather(length_tensor)
        max_length = gathered_length.max().item()

        if output_tensor.ndim == 1:
            output_tensor = F.pad(
                output_tensor, (0, max_length - output_tensor.shape[0]), value=self.tokenizer.pad_token_id
            )
        else:
            output_tensor = F.pad(
                output_tensor, (0, max_length - output_tensor.shape[1], 0, 0), value=self.tokenizer.pad_token_id
            )
        gathered_outputs = self.gather(output_tensor)

        return gathered_outputs, gathered_length

    def _get_subsets(self, dataset, num_dataset_splits):
        total_length = len(dataset)
        subset_length = int(float(total_length) / float(num_dataset_splits)) + 1
        if subset_length < self.parallel_context.dp_pg.size():
            # We need at least one subset sample per DP process
            subset_length = self.parallel_context.dp_pg.size()
        return total_length, subset_length

    @torch.inference_mode()
    def _loglikelihood_single_token(
        self, requests, disable_tqdm: bool = False, override_bs: int = -1, num_dataset_splits: int = 1
    ) -> List[LoglikelihoodSingleTokenReturn]:
        dataset = LoglikelihoodSingleTokenDataset(requests=requests)
        res = []

        # Dataset is sorted in descending size.
        # every 20-25% of the dataset we try to double the batch size for speed up
        printed_error = False
        starting_batch_size = 512

        total_length, subset_length = self._get_subsets(dataset, num_dataset_splits)

        for s, subset_start in enumerate(
            tqdm(
                range(0, total_length, subset_length),
                disable=disable_tqdm,
                position=0,
                desc=f"loglikelihood_single_token -- for Node {dist.get_rank(self.parallel_context.world_pg)}",
            )
        ):
            dataset.split_start = subset_start
            dataset.split_end = min(subset_start + subset_length, total_length)

            # automatic (variable) batch size detection for vectorization
            # pull longest context sample from request
            context_enc = dataset[0].tokenized_context
            max_context = len(context_enc[-self.max_length :])
            batch_size = self._get_batch_size(
                override_bs=override_bs, max_input_length=max_context, starting_batch_size=starting_batch_size
            )

            starting_batch_size = batch_size * 2  # for the next round

            # For the DP replicas
            distributed_sampler = DistributedSampler(
                dataset,
                num_replicas=self.parallel_context.dp_pg.size(),
                rank=dist.get_rank(self.parallel_context.dp_pg),
                shuffle=False,
                drop_last=False,
            )
            to_remove_at_the_end = distributed_sampler.total_size - len(dataset)

            dataloader = DataLoader(
                dataset,
                batch_size=batch_size,
                sampler=distributed_sampler,
                collate_fn=lambda batch: batch,
                drop_last=False,
            )

            tq = tqdm(
                dataloader,
                disable=disable_tqdm,
                position=1,
                desc=f"loglikelihood_single_token in subset {s} Node {dist.get_rank(self.parallel_context.world_pg)}",
            )

            for j, batch_data in enumerate(tq):
                if j < 3:
                    log_rank(
                        f"Memory usage: {torch.cuda.memory_allocated() / 1024**2:.2f}MB. Peak reserved memory: {torch.cuda.max_memory_reserved() / 1024**2:.2f}MB",
                        logger=logger,
                        level=logging.INFO,
                        group=self.parallel_context.world_pg,
                        rank=0,
                    )
                iteration_start_time = time.time()
                inputs = [item.tokenized_context for item in batch_data]

                batch_model = self.prepare_batch(
                    inputs, padding_length=max_context, max_context=max_context, full_attention_masks=True
                )
                # batched_inputs, batch_attention, input_lengths, truncated, padded

                out = self.model(input_ids=batch_model.input_ids, input_mask=batch_model.input_mask)

                if dist.get_rank(self.parallel_context.pp_pg) == self.output_pp_rank:
                    # This process got outputs

                    # Gather all the output accross TP
                    out = out.transpose(0, 1).contiguous()  # [batch, seq_length, vocab]

                    gathered_out = [torch.zeros_like(out) for _ in range(self.parallel_context.tp_pg.size())]
                    dist.all_gather(gathered_out, out, group=self.parallel_context.tp_pg, async_op=False)
                    out = torch.cat(gathered_out, dim=-1)

                    out = F.log_softmax(out, dim=-1)  # [batch, padding_length, vocab]

                    batch_probs = []
                    batch_cont_tokens = []
                    for i, (batch, logits, inplen) in enumerate(zip(batch_data, out, batch_model.input_lengths)):
                        context = batch.context
                        cont_toks = batch.tokenized_continuation
                        # Get the last token
                        logits = logits[inplen - 1]  # [vocab]

                        cont_toks = torch.tensor(cont_toks, dtype=torch.long, device=self.device).squeeze(
                            -1
                        )  # [num_choices]

                        top_k = torch.topk(logits, 20)[1].tolist()
                        if any(bool(el not in top_k) for el in cont_toks) and not printed_error:
                            top_toks_str = "|".join(self.tokenizer.decode(tt).replace("\n", "") for tt in top_k)
                            cont_toks_str = "|".join(
                                self.tokenizer.decode(tt).replace("\n", "") for tt in cont_toks.tolist()
                            )
                            logger.error(
                                f"Not all the solutions are in the top 20 most likely tokens on rank {dist.get_rank(self.parallel_context.world_pg)} "
                                f"Batch {j} element {i}: {context[0][-150:]} "
                                f"top_tokens: {top_toks_str}\ncont_tokens: {cont_toks_str}"
                            )
                            # for i in range(inplen - 50, min(len(out[1]), inplen + 10)):
                            #     print(
                            #         i,
                            #         "|".join(
                            #             self.tokenizer.decode(tt) for tt in torch.topk(out[1][i], 10)[1].tolist()
                            #         ),
                            #     )

                            printed_error = True
                        # Obtain log-probs at the corresponding continuation token indices
                        # last_token_slice = logits[:, -1, :].squeeze(0).tolist()
                        probs = torch.gather(logits, dim=0, index=cont_toks)  # [num_choices]

                        # Answer: (log prob, is-exact-match)
                        # probs = torch.nn.functional.softmax(logits.float(), dim=0)  # [num_choices]
                        batch_probs.append(probs)
                        batch_cont_tokens.append(cont_toks)

                    # Sync all
                    # Need reshape/padding both locally (on each node) and generally accross nodes
                    batched_inputs, _ = self.pad_and_gather(batch_model.input_ids)
                    lengths = torch.tensor(batch_model.input_lengths, device=self.device)
                    batched_lengths = self.gather(lengths)

                    probs_lengths = torch.tensor([len(b) for b in batch_probs], device=self.device)
                    max_probs_lengths = probs_lengths.max().item()
                    batched_probs_lengths = self.gather(probs_lengths)
                    batch_probs = torch.stack(
                        [F.pad(c, (0, max_probs_lengths - c.shape[0]), value=0) for c in batch_probs],
                        dim=0,
                    )
                    batch_probs, _ = self.pad_and_gather(batch_probs)

                    cont_tokens_lengths = torch.tensor([len(b) for b in batch_cont_tokens], device=self.device)
                    max_cont_tokens_lengths = cont_tokens_lengths.max().item()
                    batched_cont_tokens_lengths = self.gather(cont_tokens_lengths)
                    batch_cont_tokens = torch.stack(
                        [F.pad(c, (0, max_cont_tokens_lengths - c.shape[0]), value=0) for c in batch_probs],
                        dim=0,
                    )
                    batch_cont_tokens, _ = self.pad_and_gather(batch_cont_tokens)

                    # No reshape
                    batch_truncated = torch.tensor(batch_model.truncated, device=self.device)
                    batch_truncated = self.gather(batch_truncated)
                    batch_padded = torch.tensor(batch_model.padded, device=self.device)
                    batch_padded = self.gather(batch_padded)

                    batch_res = []
                    for ix, (probs, cont_tokens, batched_input, trunc, padded, batched_length) in enumerate(
                        zip(
                            batch_probs,
                            batch_cont_tokens,
                            batched_inputs,
                            batch_truncated,
                            batch_padded,
                            batched_lengths,
                        )
                    ):
                        answer = LoglikelihoodSingleTokenReturn(
                            result=probs[: batched_probs_lengths[ix]].numpy(force=True),
                            input_tokens=batched_input[: batched_length.item()].numpy(force=True),
                            generated_tokens=cont_tokens[: batched_cont_tokens_lengths[ix]].numpy(force=True),
                            truncated_tokens_count=trunc.cpu().item(),
                            padded_tokens_count=padded.cpu().item(),
                        )
                        batch_res.append(answer)

                    # Sort batches back when we add then in res - because of the DistributedSampler, they are interleaved in the results:
                    # Ex with DP=3 and a batch of size 3 we end up with 0 2 4 6 1 3 5 7 instead of 0 1 2 3 4 5 6 7
                    assert len(batch_res) % self.parallel_context.dp_pg.size() == 0
                    for i in range(len(batch_res) // self.parallel_context.dp_pg.size()):
                        for j in range(self.parallel_context.dp_pg.size()):
                            res.append(batch_res[i + j * (len(batch_res) // self.parallel_context.dp_pg.size())])

                    # A bit of logging
                    elapsed_time_per_iteration_ms = (time.time() - iteration_start_time) * 1000
                    tokens_per_sec = batched_inputs.numel() / (elapsed_time_per_iteration_ms / 1000)

                    tq.desc = f"loglikelihood_single_token Subset {s} Node {dist.get_rank(self.parallel_context.world_pg)} - {human_format(tokens_per_sec)} tokens/s"

                    # Clean up GPUs
                    del out
                    del batch_probs
                    del batched_inputs
                    del batch_cont_tokens
                    del batch_truncated
                    del batch_padded

            # At the end of the subset, remove the additional samples we may have added to make the dataset divisible by the number of processes
            assert to_remove_at_the_end >= 0
            res = res[: len(res) - to_remove_at_the_end]

        # if dist.get_rank(self.parallel_context.tp_pg) == 0:
        #     for i, r in enumerate(res):
        #         print(f"i {i} results: {r.result[-30:]}")
        #         print(f"i {i} input_tokens: {r.input_tokens[-(r.padded + 10):-r.padded]}")
        #         print(f"i {i} cont_tokens: {r.cont_tokens[-30:]}")
        #         print(f"i {i} truncated: {r.truncated}")
        #         print(f"i {i} padded: {r.padded}")

        if dist.get_rank(self.parallel_context.pp_pg) == self.output_pp_rank:
            assert (
                len(res) == total_length
            ), f"we didn't cover all the data: len(res) == total_length ({len(res)} == {total_length})"

        if len(res) == 0:
            # We are in a process which return no output (beginning/middle of the PP group)
            return []

        return dataset.get_original_order(res)

    @torch.inference_mode()
    def _loglikelihood_tokens(
        self,
        requests,
        disable_tqdm: bool = False,
        override_bs: int = -1,
        num_dataset_splits: int = 1,
        return_bool_score: bool = True,
    ) -> List[LoglikelihoodReturn]:
        dataset = LoglikelihoodDataset(requests=requests, num_dataset_splits=num_dataset_splits)
        res = []

        # Dataset is sorted in descending size.
        # every 20-25% of the dataset we try to double the batch size for speed up
        starting_batch_size = 512

        total_length, subset_length = self._get_subsets(dataset, num_dataset_splits)

        for s, subset_start in enumerate(
            tqdm(
                range(0, total_length, subset_length),
                disable=disable_tqdm,
                position=0,
                desc=f"loglikelihood -- Node {dist.get_rank(self.parallel_context.world_pg)}",
            )
        ):
            dataset.split_start = subset_start
            dataset.split_end = min(subset_start + subset_length, total_length)

            # automatic (variable) batch size detection for vectorization
            # pull longest context sample from request
            context_enc = dataset[0].tokenized_context
            continuation_enc = dataset[0].tokenized_continuation

            max_context = len((context_enc + continuation_enc)[-(self.max_length + 1) :][:-1])

            batch_size = self._get_batch_size(
                override_bs=override_bs, max_input_length=max_context, starting_batch_size=starting_batch_size
            )
            starting_batch_size = batch_size * 2  # for the next round

            # For the DP replicas
            distributed_sampler = DistributedSampler(
                dataset,
                num_replicas=self.parallel_context.dp_pg.size(),
                rank=dist.get_rank(self.parallel_context.dp_pg),
                shuffle=False,
                drop_last=False,
            )
            to_remove_at_the_end = distributed_sampler.total_size - len(dataset)

            dataloader = DataLoader(
                dataset,
                batch_size=batch_size,
                sampler=distributed_sampler,
                drop_last=False,
                collate_fn=lambda batch: batch,
            )

            tq = tqdm(
                dataloader,
                disable=disable_tqdm,
                desc=f"loglikelihood in subset {s} Node {dist.get_rank(self.parallel_context.world_pg)}",
            )

            for j, batch_data in enumerate(tq):
                if j < 3:
                    log_rank(
                        f"Memory usage: {torch.cuda.memory_allocated() / 1024**2:.2f}MB. Peak reserved memory: {torch.cuda.max_memory_reserved() / 1024**2:.2f}MB",
                        logger=logger,
                        level=logging.INFO,
                        group=self.parallel_context.world_pg,
                        rank=0,
                    )
                iteration_start_time = time.time()
                inputs = [
                    item.tokenized_context + item.tokenized_continuation[:-1] for item in batch_data
                ]  # The last token doesn't need to be input in the model
                batch_model = self.prepare_batch(
                    inputs, padding_length=max_context, max_context=max_context, full_attention_masks=True
                )
                # batched_inputs, batch_attention, input_lengths, truncated, padded
                with torch.no_grad():
                    out = self.model(input_ids=batch_model.input_ids, input_mask=batch_model.input_mask)

                if dist.get_rank(self.parallel_context.pp_pg) == self.output_pp_rank:
                    # This process got outputs

                    # Gather all the output accross TP
                    gathered_out = [torch.zeros_like(out) for _ in range(self.parallel_context.tp_pg.size())]
                    dist.all_gather(gathered_out, out, group=self.parallel_context.tp_pg, async_op=False)
                    out = torch.cat(gathered_out, dim=-1)

                    out = out.transpose(0, 1)  # [batch, seq_length, vocab]
                    multi_logits = F.log_softmax(out, dim=-1)  # [batch, padding_length, vocab]

                    logits_sum = []
                    max_equals = []
                    batch_cont_tokens = []
                    for cur_request, cur_logits, inplen in zip(batch_data, multi_logits, batch_model.input_lengths):
                        cont_toks = torch.tensor(
                            cur_request.tokenized_continuation, dtype=torch.long, device=self.device
                        )
                        contlen = cont_toks.shape[0]
                        # We only look at the continuation tokens
                        if contlen > inplen:
                            # Continuation is longer than the input size, we are in rolling mode (only continuation)
                            cur_logits = cur_logits.unsqueeze(0).to(self.device)  # [1, seq, vocab]
                            cont_toks = cont_toks[:inplen].unsqueeze(0).to(self.device)  # [1, seq]
                        else:
                            # if contlen == 1:
                            #     top_k = torch.topk(logits, 20)[1].tolist()
                            #     if any(bool(el not in top_k) for el in cont_toks) and not printed_error:
                            #         top_toks_str = '|'.join(self.tokenizer.decode(tt).replace('\n', '') for tt in top_k)
                            #         cont_toks_str = '|'.join(self.tokenizer.decode(tt).replace('\n', '') for tt in cont_toks.tolist())
                            #         logger.error(
                            #             f"Not all the solutions are in the top 20 most likely tokens on rank {dist.get_rank(self.parallel_context.world_pg)} "
                            #             f"top_tokens: {top_toks_str}\ncont_tokens: {cont_toks_str}")

                            cur_logits = (
                                cur_logits[inplen - contlen : inplen].unsqueeze(0).to(self.device)
                            )  # [1, seq, voc]
                            cont_toks = cont_toks.unsqueeze(0).to(self.device)  # [1, seq]

                        # Check if per-token argmax is exactly equal to continuation
                        greedy_tokens = cur_logits.argmax(dim=-1).to(self.device)
                        # Sometimes the continuation is longer than allowed by the model, we only look at the first tokens
                        max_equal = (greedy_tokens == cont_toks).all().squeeze(0).to(self.device)

                        # Obtain log-probs at the corresponding continuation token indices
                        cur_logits = torch.gather(cur_logits, 2, cont_toks.unsqueeze(-1)).squeeze(-1)  # [1, seq]

                        # Answer: (log prob, is-exact-match)
                        logits_sum.append(cur_logits.sum())
                        max_equals.append(max_equal)
                        batch_cont_tokens.append(cont_toks)

                    # Sync all
                    # Need reshaping before gather
                    batched_inputs, _ = self.pad_and_gather(batch_model.input_ids)
                    lengths = torch.tensor(batch_model.input_lengths, device=self.device)
                    batched_lengths = self.gather(lengths)
                    cont_lengths = torch.tensor([len(c[0]) for c in batch_cont_tokens], device=self.device)
                    batch_cont_length = self.gather(cont_lengths)
                    max_cont_tokens_length = max(len(c[0]) for c in batch_cont_tokens)
                    batch_cont_tokens = torch.cat(
                        [
                            F.pad(c, (0, max_cont_tokens_length - c.shape[1], 0, 0), value=self.tokenizer.pad_token_id)
                            for c in batch_cont_tokens
                        ],
                        dim=0,
                    )
                    batch_cont_tokens, _ = self.pad_and_gather(batch_cont_tokens)
                    # Can be gathered as such
                    logits = torch.tensor(logits_sum, device=self.device)
                    logits = self.gather(logits)
                    max_equal = torch.tensor(max_equals, device=self.device)
                    max_equal = self.gather(max_equal)
                    batch_truncated = torch.tensor(batch_model.truncated, device=self.device)
                    batch_truncated = self.gather(batch_truncated)
                    batch_padded = torch.tensor(batch_model.padded, device=self.device)
                    batch_padded = self.gather(batch_padded)

                    batch_res = []
                    for ix, (
                        logit,
                        cont_tokens,
                        cont_length,
                        maxe,
                        batched_input,
                        batched_length,
                        trunc,
                        padded,
                    ) in enumerate(
                        zip(
                            logits,
                            batch_cont_tokens,
                            batch_cont_length,
                            max_equal,
                            batched_inputs,
                            batched_lengths,
                            batch_truncated,
                            batch_padded,
                        )
                    ):
                        answer = LoglikelihoodReturn(
                            result=(float(logit), bool(maxe)) if return_bool_score else float(logit.sum()),
                            input_tokens=batched_input[: batched_length.item()].numpy(force=True),
                            generated_tokens=cont_tokens[: cont_length.item()].numpy(force=True),
                            truncated_tokens_count=trunc.cpu().item(),
                            padded_tokens_count=padded.cpu().item(),
                        )
                        batch_res.append(answer)

                    # Sort batches back when we add then in res - because of the DistributedSampler, they are interleaved in the results:
                    # Ex with DP=3 and a batch of size 3 we end up with A D G B E H C F I instead of A B C D E F G H I
                    assert len(batch_res) % self.parallel_context.dp_pg.size() == 0
                    for i in range(len(batch_res) // self.parallel_context.dp_pg.size()):
                        for j in range(self.parallel_context.dp_pg.size()):
                            res.append(batch_res[i + j * (len(batch_res) // self.parallel_context.dp_pg.size())])

                    # A bit of logging
                    elapsed_time_per_iteration_ms = (time.time() - iteration_start_time) * 1000
                    tokens_per_sec = batched_inputs.numel() / (elapsed_time_per_iteration_ms / 1000)
                    tq.desc = f"loglikelihood Subset {s} Node {dist.get_rank(self.parallel_context.world_pg)} - {human_format(tokens_per_sec)} tokens/s"

                    # Clean up GPUs
                    del out
                    del logits
                    del batched_inputs
                    del batch_truncated
                    del batch_padded

            # At the end of the subset, remove the additional samples we may have added to make the dataset divisible by the number of processes
            assert to_remove_at_the_end >= 0
            res = res[: len(res) - to_remove_at_the_end]

        # if dist.get_rank(self.parallel_context.tp_pg) == 0:
        #     for i, r in enumerate(res):
        #         print(f"i {i} results: {r.result[-30:]}")
        #         print(f"i {i} input_tokens: {r.input_tokens[-(r.padded + 10):-r.padded]}")
        #         print(f"i {i} cont_tokens: {r.cont_tokens[-30:]}")
        #         print(f"i {i} truncated: {r.truncated}")
        #         print(f"i {i} padded: {r.padded}")

        if dist.get_rank(self.parallel_context.pp_pg) == self.output_pp_rank:
            assert len(res) == total_length, "we didn't cover all the data"

        if len(res) == 0:
            # We are in a process which return no output (beginning/middle of the PP group)
            return []

        return dataset.get_original_order(res)

    @torch.inference_mode()
    def greedy_until(
        self,
        requests: List[GreedyUntilRequest],
        disable_tqdm: bool = False,
        override_bs=None,
        num_dataset_splits: int = 1,
    ) -> List[GenerateReturn]:
        """Greedy generation until a stop token is generated."""
        # automatic (variable) batch size detection for vectorization
        # pull longest context sample from request
        for request in requests:
            request.stop_sequence = as_list(request.stop_sequence) + [self.tokenizer.eos_token]
            request.tokenized_context = self.tok_encode(request.context)

        dataset = GenerativeTaskDatasetNanotron(requests=requests, num_dataset_splits=num_dataset_splits)
        res = []

        # Dataset is sorted in descending size.
        # every 20-25% of the dataset we try to double the batch size for speed up
        starting_batch_size = 512

        total_length, subset_length = self._get_subsets(dataset, num_dataset_splits)

        for s, subset_start in enumerate(
            tqdm(
                range(0, total_length, subset_length),
                disable=disable_tqdm,
                position=0,
                desc=f"greedy -- Node {dist.get_rank(self.parallel_context.world_pg)}",
            )
        ):
            dataset.split_start = subset_start
            dataset.split_end = min(subset_start + subset_length, total_length)

            if dataset[0][1].generation_size is None:
                # No constraints on the generation size: max length allowed is the max model context
                max_input_length = self.max_length
            else:
                # Longest context in the current split is the first item (since we sort reversed)
                context_enc = dataset[0][1].tokenized_context
                max_gen = max(item[1].generation_size for item in dataset)
                max_input_length = min(len(context_enc) + max_gen, self.max_length)

            batch_size = self._get_batch_size(
                override_bs=override_bs, max_input_length=max_input_length, starting_batch_size=starting_batch_size
            )
            # For next iteration, since the batch will be smaller, we'll test a bigger batch size
            starting_batch_size = batch_size * 2

            # For the DP replicas
            distributed_sampler = GenDistributedSampler(
                dataset,
                num_replicas=self.parallel_context.dp_pg.size(),
                rank=dist.get_rank(self.parallel_context.dp_pg),
                shuffle=False,
                drop_last=False,
            )
            to_remove_at_the_end = distributed_sampler.total_size - len(dataset)

            dataloader = DataLoader(
                dataset,
                batch_size=batch_size,
                sampler=distributed_sampler,
                drop_last=False,
                collate_fn=lambda batch: batch,
            )

            tq = tqdm(dataloader, desc=f"greedy in subset {s} Node {dist.get_rank(self.parallel_context.world_pg)}")
            for j, indexed_batch in enumerate(tq):
                if j < 3:
                    log_rank(
                        f"Memory usage: {torch.cuda.memory_allocated() / 1024**2:.2f}MB. Peak reserved memory: {torch.cuda.max_memory_reserved() / 1024**2:.2f}MB",
                        logger=logger,
                        level=logging.INFO,
                        group=self.parallel_context.world_pg,
                        rank=0,
                    )
                iteration_start_time = time.time()
                example_index, batch = zip(*indexed_batch)

                # NOTE: we are assuming all items in a batch behave similarly (same
                # stop_tokens and max_tokens genrated) which is not necessarily
                # the case! Because of that we should only use batch size of 1

                # Since items are sorted by inverse length, the first one always has
                # the maximum allowed generation size for the batch, unless we want to force truncation
                # need to pass them somewhere ! stop_tokens = batch[0].stop_sequence
                max_new_tokens = batch[0].generation_size
                returns_logits = batch[0].use_logits
                num_samples = batch[0].num_samples
                if num_samples > 1:
                    hlog_err(
                        "Nonotron models does not allow sampling evaluations - this is likely to fail or provide problematic results"
<<<<<<< HEAD
                    )

                # The main question for this step is the following:
                # Would we rather truncate the prompt to allow generation to go to max_new_tokens, at the risk
                # of loosing some meaning, or have some generations that are exceedingly short?
                # The choice we go for here is to avoid truncating the prompt if we can, since it
                # should have been managed by the prompt creator/few shot manager if requested by the user.
                context = [c.context for c in batch]  # or tokenized context?
                smallest_context = min(len(c) for c in context)
                biggest_context = max(len(c) for c in context)
                if smallest_context > self.max_length:
                    hlog_warn(
                        f"The smallest context of your batch ({smallest_context}) is bigger than the maximum context size allowed by the model ({self.max_length}) for a task in"
                        + str({i.task_name for i in batch})
                        + ". This is likely to lead to some errors."  # noqa C401
=======
>>>>>>> 4651531e
                    )

                context = [c.context for c in batch]

                # See doc https://huggingface.co/docs/transformers/v4.38.2/en/pad_truncation#padding-and-truncation
                # Will do left truncation and padding, as defined when creating the tokenizer
                tokenized = self.tokenizer(
                    context,
                    truncation="longest_first",  # we truncate to the model max length if needed
                    padding="longest",  # we pad to the longest sequence
                    return_tensors="pt",
                    max_length=self.max_length - 1,  # we always allow minimum one token of generation
                    add_special_tokens=self.add_special_tokens,
                ).to(self.device)

                # The main question for this step is the following:
                # Would we rather truncate the prompt to allow generation to go to max_new_tokens, at the risk
                # of losing some meaning, or have some generations that are exceedingly short?
                # The choice we go for here is to avoid truncating the prompt if we can, since it
                # should have been managed by the prompt creator/few shot manager if requested by the user.
                context_size = tokenized["input_ids"].shape[1]
                if context_size > self.max_length:
                    hlog_warn(
                        f"The context size of your batch ({context_size}) is bigger than the maximum context size allowed by the model ({self.max_length}) for a task in"
                        + str({i.task_name for i in batch})
                        + ". This is likely to lead to some errors."  # noqa C401
                    )
                    # There will be truncation of at least one sample, maximum generation size will be one
                    max_new_tokens = 1
                else:  # We can't allow generation of more than max_length
                    max_new_tokens = min(self.max_length - context_size, max_new_tokens)

                batch_model = Batch(
                    input_ids=tokenized["input_ids"],
                    input_lengths=[len(item == 1) for item in tokenized["attention_mask"]],
                    input_mask=tokenized["attention_mask"],
                    truncated=[
                        len(c) - tokenized["input_ids"].shape[1] if len(c) > tokenized["input_ids"].shape[1] else 0
                        for c in context
                    ],
                    padded=[sum(mask == 0) for mask in tokenized["attention_mask"]],
                )

                # responses, logits and input_ids have all been gathered accross GPUs already
                # but we also grab the original length of these vectors, which have been padded
                # while being gathered - the added info
                outputs = decode_tokenized(
                    input_ids=batch_model.input_ids,
                    input_mask=batch_model.input_mask,
                    model=self.model,
                    parallel_context=self.parallel_context,
                    max_new_tokens=max_new_tokens,
                    max_micro_batch_size=batch_size,  # ok for PP=1 for PP>1 we'll need to split the batch
                    returns_logits=returns_logits,
                    generation_config=self.generation_config,
                )
                dist.barrier()  # Got everyone to send their stuff
                outputs = list(outputs)

                generations = torch.stack([o.generation_ids[o.input_ids.shape[0] :] for o in outputs])
                batch_input_ids, len_ids = self.pad_and_gather(batch_model.input_ids)
                batch_generations, _ = self.pad_and_gather(generations)

                if returns_logits:
                    logits = torch.stack([o.logits for o in outputs])
                    logits, len_logits = self.pad_and_gather(logits)

                if dist.get_rank(self.parallel_context.pp_pg) == self.output_pp_rank:
                    generations = batch_generations.numpy(force=True)
                    input_ids = batch_input_ids.numpy(force=True)

                    batch_example_index = torch.tensor(example_index, device=self.device)
                    batch_example_index = self.gather(batch_example_index)
                    batch_truncated = torch.tensor(batch_model.truncated, device=self.device)
                    batch_truncated = self.gather(batch_truncated)
                    batch_padded = torch.tensor(batch_model.padded, device=self.device)
                    batch_padded = self.gather(batch_padded)

                    batch_res = []
                    for ix, (generation, batched_input, trunc, padded, example_index) in enumerate(
                        zip(generations, input_ids, batch_truncated, batch_padded, batch_example_index)
                    ):
                        # Ensure the generated responses do not contain the stop sequences.
                        decoded_response = self.tokenizer.decode(generation, skip_special_tokens=False)
                        stop_terms = dataset[example_index][1].stop_sequence
                        for stop_term in stop_terms:
                            decoded_response = decoded_response.split(stop_term)[0]
                        # partial caching
                        cur_response = GenerateReturn(
                            result=decoded_response,
                            logits=logits[ix][: len_logits[ix]] if returns_logits else None,
                            generated_tokens=generation,
                            input_tokens=batched_input[: len_ids[ix]],
                            truncated_tokens_count=trunc.cpu().item(),
                            padded_tokens_count=padded.cpu().item(),
                        )
                        # self.cache_hook.add_partial("greedy_until", (context, stop_tokens), cur_response)
                        batch_res.append(cur_response)

                    # Sort batches back when we add then in res - because of the DistributedSampler, they are interleaved in the results:
                    # Ex with DP=3 and a batch of size 3 we end up with A D G B E H C F I instead of A B C D E F G H I
                    assert len(batch_res) % self.parallel_context.dp_pg.size() == 0
                    for i in range(len(batch_res) // self.parallel_context.dp_pg.size()):
                        for j in range(self.parallel_context.dp_pg.size()):
                            res.append(batch_res[i + j * (len(batch_res) // self.parallel_context.dp_pg.size())])

                    # A bit of logging
                    elapsed_time_per_iteration_ms = (time.time() - iteration_start_time) * 1000
                    tokens_per_sec = (batch_input_ids.numel() + batch_generations.numel()) / (
                        elapsed_time_per_iteration_ms / 1000
                    )

                    tq.desc = f"greedy_until Subset {s} Node {dist.get_rank(self.parallel_context.world_pg)} - {human_format(tokens_per_sec)} tokens/s"

            # At the end of the subset, remove the additional samples we may have added to make the dataset divisible by the number of processes
            assert to_remove_at_the_end >= 0
            res = res[: len(res) - to_remove_at_the_end]

        if dist.get_rank(self.parallel_context.pp_pg) == self.output_pp_rank:
            assert (
                len(res) == total_length
            ), f"we didn't cover all the data: len(res) == total_length ({len(res)} == {total_length})"

        if len(res) == 0:
            # We are in a process which return no output (beginning/middle of the PP group)
            return []

        return dataset.get_original_order(res)


class MultiTokenEOSCriteria(transformers.StoppingCriteria):
    """Criteria to stop on the specified multi-token sequence."""

    def __init__(
        self,
        sequence: str,
        tokenizer: transformers.PreTrainedTokenizer,
        initial_decoder_input_length: int,
        batch_size: int,
    ):
        self.initial_decoder_input_length = initial_decoder_input_length
        self.done_tracker = [False] * batch_size
        self.sequence = sequence
        self.sequence_ids = tokenizer.encode(sequence, add_special_tokens=False)
        self.sequence_id_len = len(self.sequence_ids)
        self.tokenizer = tokenizer

    def __call__(self, input_ids, scores, **kwargs) -> bool:
        # For efficiency, we compare the last n tokens where n is the number of tokens in the stop_sequence
        lookback_ids_batch = input_ids[:, self.initial_decoder_input_length :][:, -self.sequence_id_len :]

        lookback_tokens_batch = self.tokenizer.batch_decode(lookback_ids_batch)

        for i, done in enumerate(self.done_tracker):
            if not done:
                self.done_tracker[i] = self.sequence in lookback_tokens_batch[i]
        return False not in self.done_tracker<|MERGE_RESOLUTION|>--- conflicted
+++ resolved
@@ -1205,24 +1205,6 @@
                 if num_samples > 1:
                     hlog_err(
                         "Nonotron models does not allow sampling evaluations - this is likely to fail or provide problematic results"
-<<<<<<< HEAD
-                    )
-
-                # The main question for this step is the following:
-                # Would we rather truncate the prompt to allow generation to go to max_new_tokens, at the risk
-                # of loosing some meaning, or have some generations that are exceedingly short?
-                # The choice we go for here is to avoid truncating the prompt if we can, since it
-                # should have been managed by the prompt creator/few shot manager if requested by the user.
-                context = [c.context for c in batch]  # or tokenized context?
-                smallest_context = min(len(c) for c in context)
-                biggest_context = max(len(c) for c in context)
-                if smallest_context > self.max_length:
-                    hlog_warn(
-                        f"The smallest context of your batch ({smallest_context}) is bigger than the maximum context size allowed by the model ({self.max_length}) for a task in"
-                        + str({i.task_name for i in batch})
-                        + ". This is likely to lead to some errors."  # noqa C401
-=======
->>>>>>> 4651531e
                     )
 
                 context = [c.context for c in batch]
