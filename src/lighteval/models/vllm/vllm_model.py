--- conflicted
+++ resolved
@@ -36,11 +36,7 @@
     GenerativeResponse,
     LoglikelihoodResponse,
 )
-<<<<<<< HEAD
-from lighteval.models.utils import ModelConfig, _get_dtype, _simplify_name
-=======
-from lighteval.models.utils import _simplify_name
->>>>>>> 632b69b8
+from lighteval.models.utils import ModelConfig, _simplify_name
 from lighteval.tasks.requests import (
     GreedyUntilRequest,
     LoglikelihoodRequest,
@@ -80,7 +76,6 @@
     model_name: str
     revision: str = "main"  # revision of the model
     dtype: str = "bfloat16"
-<<<<<<< HEAD
     tensor_parallel_size: PositiveInt = 1  # how many GPUs to use for tensor parallelism
     data_parallel_size: PositiveInt = 1  # how many GPUs to use for data parallelism
     pipeline_parallel_size: PositiveInt = 1  # how many GPUs to use for pipeline parallelism
@@ -88,14 +83,6 @@
     max_model_length: PositiveInt | None = None  # maximum length of the model, ussually infered automatically. reduce this if you encouter OOM issues, 4096 is usually enough
     swap_space: PositiveInt = 4  # CPU swap space size (GiB) per GPU.
     seed: PositiveInt = 1234
-=======
-    tensor_parallel_size: int = 1  # how many GPUs to use for tensor parallelism
-    pipeline_parallel_size: int = 1  # how many GPUs to use for pipeline parallelism
-    data_parallel_size: int = 1  # how many GPUs to use for data parallelism
-    max_model_length: int | None = None  # maximum length of the model, ussually infered automatically. reduce this if you encouter OOM issues, 4096 is usually enough
-    swap_space: int = 4  # CPU swap space size (GiB) per GPU.
-    seed: int = 1234
->>>>>>> 632b69b8
     trust_remote_code: bool = False
     use_chat_template: bool = False
     add_special_tokens: bool = True
@@ -103,19 +90,9 @@
         True  # whether to add a space at the start of each continuation in multichoice generation
     )
     pairwise_tokenization: bool = False  # whether to tokenize the context and continuation separately or together.
-<<<<<<< HEAD
+    max_num_seqs: PositiveInt = 128  # maximum number of sequences per iteration; This variable and `max_num_batched_tokens` effectively control the batch size at prefill stage. See https://github.com/vllm-project/vllm/issues/2492 for detailed explaination.
+    max_num_batched_tokens: PositiveInt = 2048  # maximum number of tokens per batch
     subfolder: str | None = None
-=======
-    generation_parameters: GenerationParameters = None  # sampling parameters to use for generation
-    max_num_seqs: int = 128  # maximum number of sequences per iteration; This variable and `max_num_batched_tokens` effectively control the batch size at prefill stage. See https://github.com/vllm-project/vllm/issues/2492 for detailed explaination.
-    max_num_batched_tokens: int = 2048  # maximum number of tokens per batch
-
-    subfolder: Optional[str] = None
-
-    def __post_init__(self):
-        if not self.generation_parameters:
-            self.generation_parameters = GenerationParameters()
->>>>>>> 632b69b8
 
 
 class VLLMModel(LightevalModel):
@@ -140,15 +117,9 @@
         # self._device = config.accelerator.device if config.accelerator is not None else "cpu"
         self.multichoice_continuations_start_space = config.multichoice_continuations_start_space
 
-<<<<<<< HEAD
         self.model_name = _simplify_name(config.model_name)
         self.model_sha = ""
-        self.precision = _get_dtype(config.dtype, config=self._config)
-=======
-        self.model_name = _simplify_name(config.pretrained)
-        self.model_sha = ""  # config.get_model_sha()
         self.precision = config.dtype
->>>>>>> 632b69b8
 
         self.model_info = ModelInfo(model_name=self.model_name, model_sha=self.model_sha)
         self.pairwise_tokenization = config.pairwise_tokenization
