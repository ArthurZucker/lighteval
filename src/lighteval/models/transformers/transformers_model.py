# MIT License

# Copyright (c) 2024 The HuggingFace Team

# Permission is hereby granted, free of charge, to any person obtaining a copy
# of this software and associated documentation files (the "Software"), to deal
# in the Software without restriction, including without limitation the rights
# to use, copy, modify, merge, publish, distribute, sublicense, and/or sell
# copies of the Software, and to permit persons to whom the Software is
# furnished to do so, subject to the following conditions:

# The above copyright notice and this permission notice shall be included in all
# copies or substantial portions of the Software.

# THE SOFTWARE IS PROVIDED "AS IS", WITHOUT WARRANTY OF ANY KIND, EXPRESS OR
# IMPLIED, INCLUDING BUT NOT LIMITED TO THE WARRANTIES OF MERCHANTABILITY,
# FITNESS FOR A PARTICULAR PURPOSE AND NONINFRINGEMENT. IN NO EVENT SHALL THE
# AUTHORS OR COPYRIGHT HOLDERS BE LIABLE FOR ANY CLAIM, DAMAGES OR OTHER
# LIABILITY, WHETHER IN AN ACTION OF CONTRACT, TORT OR OTHERWISE, ARISING FROM,
# OUT OF OR IN CONNECTION WITH THE SOFTWARE OR THE USE OR OTHER DEALINGS IN THE
# SOFTWARE.

import logging
import os
import warnings
from typing import Optional, Tuple, Union

import torch
import torch.nn.functional as F
import transformers
from pydantic import BaseModel, PositiveInt
from torch.nn.utils.rnn import pad_sequence
from torch.utils.data import DataLoader
from tqdm import tqdm
from transformers import (
    AutoConfig,
    AutoModelForCausalLM,
    AutoTokenizer,
    BitsAndBytesConfig,
    GPTQConfig,
    PretrainedConfig,
)
from transformers.generation.utils import GenerateOutput
from transformers.models.auto.modeling_auto import MODEL_FOR_CAUSAL_LM_MAPPING_NAMES

from lighteval.data import GenerativeTaskDataset, LoglikelihoodDataset, LoglikelihoodSingleTokenDataset
from lighteval.models.abstract_model import LightevalModel, ModelInfo
from lighteval.models.model_input import GenerationParameters
from lighteval.models.model_output import (
    Batch,
    GenerativeMultiturnResponse,
    GenerativeResponse,
    LoglikelihoodResponse,
    LoglikelihoodSingleTokenResponse,
)
from lighteval.models.utils import _get_dtype, _get_model_sha, _simplify_name, batched
from lighteval.tasks.requests import (
    GreedyUntilMultiTurnRequest,
    GreedyUntilRequest,
    LoglikelihoodRequest,
    LoglikelihoodRollingRequest,
    LoglikelihoodSingleTokenRequest,
    Request,
)
from lighteval.utils.imports import (
    NO_AUTOGPTQ_ERROR_MSG,
    NO_BNB_ERROR_MSG,
    is_accelerate_available,
    is_autogptq_available,
    is_bnb_available,
)
from lighteval.utils.parallelism import find_executable_batch_size
from lighteval.utils.utils import as_list


logger = logging.getLogger(__name__)


if is_accelerate_available():
    from datetime import timedelta

    from accelerate import Accelerator, InitProcessGroupKwargs
    from accelerate.utils import calculate_maximum_sizes, convert_bytes, gather_object, get_max_memory

os.environ["TOKENIZERS_PARALLELISM"] = "false"

STARTING_BATCH_SIZE = 512


class TransformersModelConfig(BaseModel):
    """
    Base configuration class for models.

    Attributes:
        pretrained (str):
            HuggingFace Hub model ID name or the path to a pre-trained
            model to load. This is effectively the `pretrained_model_name_or_path`
            argument of `from_pretrained` in the HuggingFace `transformers` API.
        accelerator (Accelerator): accelerator to use for model training.
        tokenizer (Optional[str]): HuggingFace Hub tokenizer ID that will be
            used for tokenization.
        multichoice_continuations_start_space (Optional[bool]): Whether to add a
            space at the start of each continuation in multichoice generation.
            For example, context: "What is the capital of France?" and choices: "Paris", "London".
            Will be tokenized as: "What is the capital of France? Paris" and "What is the capital of France? London".
            True adds a space, False strips a space, None does nothing
        pairwise_tokenization (bool): Whether to tokenize the context and continuation as separately or together.
        subfolder (Optional[str]): The subfolder within the model repository.
        revision (str): The revision of the model.
        batch_size (int): The batch size for model training.
        max_gen_toks (Optional[int]): The maximum number of tokens to generate.
        max_length (Optional[int]): The maximum length of the generated output.
        add_special_tokens (bool, optional, defaults to True): Whether to add special tokens to the input sequences.
           If `None`, the default value will be set to `True` for seq2seq models (e.g. T5) and
            `False` for causal models.
        model_parallel (bool, optional, defaults to False):
            True/False: force to use or not the `accelerate` library to load a large
            model across multiple devices.
            Default: None which corresponds to comparing the number of processes with
                the number of GPUs. If it's smaller => model-parallelism, else not.
        dtype (Union[str, torch.dtype], optional, defaults to None):):
            Converts the model weights to `dtype`, if specified. Strings get
            converted to `torch.dtype` objects (e.g. `float16` -> `torch.float16`).
            Use `dtype="auto"` to derive the type from the model's weights.
        device (Union[int, str]): device to use for model training.
        quantization_config (Optional[BitsAndBytesConfig]): quantization
            configuration for the model, manually provided to load a normally floating point
            model at a quantized precision. Needed for 4-bit and 8-bit precision.
        trust_remote_code (bool): Whether to trust remote code during model
            loading.
        generation_parameters (GenerationParameters): Range of parameters which will affect the generation.
        generation_config (GenerationConfig): GenerationConfig object (only passed during manual creation)

    Methods:
        __post_init__(): Performs post-initialization checks on the configuration.
        _init_configs(model_name, env_config): Initializes the model configuration.
        init_configs(env_config): Initializes the model configuration using the environment configuration.
        get_model_sha(): Retrieves the SHA of the model.

    """

    pretrained: str
    tokenizer: str | None = None
    subfolder: str | None = None
    revision: str = "main"
    batch_size: PositiveInt | None = None
    generation_size: PositiveInt = 256
    max_length: PositiveInt | None = None
    add_special_tokens: bool = True
    model_parallel: bool | None = None
    dtype: str | None = None
    device: Union[int, str] = "cuda"
    trust_remote_code: bool = False
    use_chat_template: bool = False
    compile: bool = False

    generation_parameters: GenerationParameters | None = None
    multichoice_continuations_start_space: bool | None = None
    pairwise_tokenization: bool = False

    # used for delta and adapter models
    base_model: str | None = None

    def __post_init__(self):
        if self.multichoice_continuations_start_space is True:
            logger.warning(
                "You set `multichoice_continuations_start_space` to true. This will force multichoice continuations to use a starting space"
            )
        if self.multichoice_continuations_start_space is False:
            logger.warning(
                "You set `multichoice_continuations_start_space` to false. This will remove a leading space from multichoice continuations, if present."
            )

        if self.quantization_config is not None and not is_bnb_available():
            raise ImportError(NO_BNB_ERROR_MSG)

        if not self.generation_parameters:
            self.generation_parameters = GenerationParameters()

    def get_transformers_config(self) -> PretrainedConfig:
        revision = self.revision

        if self.subfolder:
            revision = f"{self.revision}/{self.subfolder}"

        auto_config = AutoConfig.from_pretrained(
            self.pretrained,
            revision=revision,
            trust_remote_code=self.trust_remote_code,
        )

        # Gathering the model's automatic quantization config, if available
        try:
            model_auto_quantization_config = auto_config.quantization_config
            logger.info("An automatic quantization config was found in the model's config. Using it to load the model")
        except (AttributeError, KeyError):
            model_auto_quantization_config = None

        if model_auto_quantization_config is not None:
            if self.quantization_config is not None:
                # We don't load models quantized by default with a different user provided conf
                raise ValueError("You manually requested quantization on a model already quantized!")

            # We add the quantization to the model params we store
            if model_auto_quantization_config["quant_method"] == "gptq":
                if not is_autogptq_available():
                    raise ImportError(NO_AUTOGPTQ_ERROR_MSG)
                auto_config.quantization_config["use_exllama"] = None
                self.quantization_config = GPTQConfig(**auto_config.quantization_config, disable_exllama=True)
            elif model_auto_quantization_config["quant_method"] == "bitsandbytes":
                if not is_bnb_available():
                    raise ImportError(NO_BNB_ERROR_MSG)
                self.quantization_config = BitsAndBytesConfig(**auto_config.quantization_config)

        return auto_config

    def get_model_sha(self):
        return _get_model_sha(repo_id=self.pretrained, revision=self.revision)


class TransformersModel(LightevalModel):
    def __init__(
        self,
        config: TransformersModelConfig,
    ):
        """Initializes a HuggingFace `AutoModel` and `AutoTokenizer` for evaluation."""
        self.config = config
        self.accelerator = Accelerator(kwargs_handlers=[InitProcessGroupKwargs(timeout=timedelta(seconds=3000))])
        self._device = self.accelerator.device
        self.use_chat_template = config.use_chat_template
        self.multichoice_continuations_start_space = config.multichoice_continuations_start_space
        self._add_special_tokens = config.add_special_tokens or False
        self.pairwise_tokenization = config.pairwise_tokenization
        self.batch_size = config.batch_size
        self.transformers_config = config.get_transformers_config()

        self.model_sha = config.get_model_sha()
        self._max_length = self._init_max_length()
        self._tokenizer = self._create_auto_tokenizer()
        self.model = self._create_auto_model()

        # We are in DP (and launch the script with `accelerate launch`)
        # if config.model_parallel is False and not isinstance(config.quantization_config, BitsAndBytesConfig):
        # logger.info(f"Using Data Parallelism, putting model on device {self._device}")
        # self.model = self.model.to(self._device)
        # self.model_name = _simplify_name(config.pretrained)

        self.generation_config_dict = config.generation_parameters.to_transformers_dict()

        if is_accelerate_available():
            model_size, _ = calculate_maximum_sizes(self.model)
            model_size = convert_bytes(model_size)
        else:
            model_size = -1

        self.model_info = ModelInfo(
            model_name=self.config.pretrained,
            model_sha=self.model_sha,
            model_dtype=config.dtype,
            model_size=str(model_size),
        )

    @classmethod
    def from_model(
        cls,
        model: Union[AutoModelForCausalLM, LightevalModel],
        accelerator: "Accelerator" = None,
        tokenizer_name: str = None,  # custom tokenizer
        trust_remote_code: bool = False,
        use_chat_template: bool = False,
        add_special_tokens: bool = True,
        pairwise_tokenization: bool = False,
        multichoice_continuations_start_space: bool = None,
    ):
        # Slightly hackish way to test if the model is a AutoModelForCausalLM, since the instances don't
        # derive from this class explicitely
        assert isinstance(model, LightevalModel) or type(model).__name__ in MODEL_FOR_CAUSAL_LM_MAPPING_NAMES.values()

        if isinstance(model, LightevalModel):
            return model

        # Instanciate the object without using __init__
        self = cls.__new__(cls)
        self._config = model.config
        self._max_length = self._init_max_length(max_length=model.config.max_length)
        self._tokenizer = self._create_auto_tokenizer_with_name(
            model_name=model.name_or_path,
            revision=model.config._commit_hash,
            trust_remote_code=trust_remote_code,
            tokenizer_name=tokenizer_name,
        )
        self.model_name = _simplify_name(model.name_or_path)
        self.model_sha = model.config._commit_hash

        # If model_parallel is not set we compare the number of processes with the number of GPUs
        self.model = model
        self.model.eval()
        torch.set_grad_enabled(False)

        self.accelerator = accelerator
        if accelerator is not None:
            self._device = accelerator.device
            self.model = self.accelerator.prepare(self.model.to(accelerator.device))
        else:
            self._device = "cpu"

        self.use_chat_template = use_chat_template
        self._add_special_tokens = add_special_tokens if add_special_tokens is not None else False
        self.pairwise_tokenization = pairwise_tokenization
        self.multichoice_continuations_start_space = multichoice_continuations_start_space

        self.precision = _get_dtype(model.dtype, config=self._config)

        if is_accelerate_available():
            model_size, _ = calculate_maximum_sizes(self.model)
            model_size = convert_bytes(model_size)
        else:
            model_size = -1
        self.model_info = ModelInfo(
            model_name=self.model_name,
            model_sha=self.model_sha,
            model_dtype=self.precision,
            model_size=model_size,
        )
        return self

    @property
    def tokenizer(self):
        return self._tokenizer

    @property
    def add_special_tokens(self):
        return self._add_special_tokens

    @property
    def max_length(self) -> int:
        return self._max_length

    @property
    def device(self) -> Union[int, str, torch.device]:
        return self._device

    @property
    def disable_tqdm(self) -> bool:
        disable_tqdm = False
        if self.accelerator:
            disable_tqdm = bool(not self.accelerator.is_main_process)
        return disable_tqdm

    def init_model_parallel(self, model_parallel: bool | None = None) -> Tuple[bool, Optional[dict], Optional[str]]:
        """Compute all the parameters related to model_parallel"""
        if not is_accelerate_available():
            return False, None, None

        self.num_local_processes = int(os.environ.get("LOCAL_WORLD_SIZE", 1))
        self.num_machines = torch.cuda.device_count() // self.num_local_processes

        if model_parallel is None:
            max_memory_all_gpus = get_max_memory()  # A dict of the max memory for all the gpus
            if "cpu" in max_memory_all_gpus:
                del max_memory_all_gpus["cpu"]
            model_parallel = bool(self.num_local_processes < len(max_memory_all_gpus))
            logger.info(
                f"Setting model parallel to {model_parallel} since "
                f"the number of local processes is {self.num_local_processes} "
                f"and the number of GPUs is {len(max_memory_all_gpus)}"
            )

        if model_parallel is True:
            max_memory_all_gpus = get_max_memory()  # A dict of the max memory for all the gpus
            if "cpu" in max_memory_all_gpus:
                del max_memory_all_gpus["cpu"]
            max_mem_this_process = {
                k: v
                for k, v in max_memory_all_gpus.items()
                if k % self.num_local_processes == (self.accelerator.process_index % self.num_local_processes)
            }
            device_map = "auto"
            logger.info(
                f"Model parallel was set to True, setting max memory per GPU to {max_mem_this_process} and device map to {device_map}"
            )
        else:
            max_mem_this_process = None
            device_map = None
            logger.info(
                f"Model parallel was set to False, max memory set to {max_mem_this_process} and device map to {device_map}"
            )

        return model_parallel, max_mem_this_process, device_map

    def _create_auto_model(self) -> transformers.PreTrainedModel:
        """
        Creates an instance of the pretrained HF model.

        Returns:
            transformers.PreTrainedModel: The created auto model instance.
        """
        model_parallel, max_memory, device_map = self.init_model_parallel(self.config.model_parallel)
        self.config.model_parallel = model_parallel

        if self.config.dtype == "4bit":
            quantization_config = BitsAndBytesConfig(load_in_4bit=True, bnb_4bit_compute_dtype=torch.float16)
        elif self.config.dtype == "8bit":
            quantization_config = BitsAndBytesConfig(load_in_8bit=True)
        else:
            quantization_config = None

        torch_dtype = _get_dtype(self.config.dtype)
        subfolder = self.config.subfolder
        revision = self.config.revision + (f"/{subfolder}" if subfolder is not None else "")

        pretrained_config = AutoConfig.from_pretrained(
            config.pretrained,
            revision=(config.revision + (f"/{config.subfolder}" if config.subfolder else "")),
            trust_remote_code=config.trust_remote_code,
            cache_dir=env_config.cache_dir,
            token=env_config.token,
        )

        kwargs = {}
        if "quantization_config" not in pretrained_config.to_dict():
            kwargs["quantization_config"] = config.quantization_config

        model = AutoModelForCausalLM.from_pretrained(
            self.config.pretrained,
            revision=revision,
            max_memory=max_memory,
            device_map=device_map,
            torch_dtype=torch_dtype,
<<<<<<< HEAD
            trust_remote_code=self.config.trust_remote_code,
            quantization_config=quantization_config,
=======
            trust_remote_code=config.trust_remote_code,
            cache_dir=env_config.cache_dir,
            offload_folder=env_config.cache_dir,
            token=env_config.token,
            **kwargs,
>>>>>>> 35d73d5b
        )
        model.to(self.device)
        model.eval()
        torch.set_grad_enabled(False)

        if self.config.compile:
            try:
                logger.info("Compiling the model")
                model.compile()
            except AttributeError as e:
                logger.warning("Could not compile the model because: ", e)

        return model

    def _create_auto_tokenizer(
        self,
    ) -> transformers.PreTrainedTokenizer:
        """
        Create a Hugging Face AutoTokenizer for language model.

        Returns:
            transformers.PreTrainedTokenizer: The created tokenizer.
        """
        tokenizer_name = self.config.tokenizer or self.config.pretrained
        subfolder = self.config.subfolder
        revision = self.config.revision + (f"/{subfolder}" if subfolder is not None else "")

        try:
            tokenizer = AutoTokenizer.from_pretrained(
                tokenizer_name,
                revision=revision,
                trust_remote_code=self.config.trust_remote_code,
                padding_side="left",
                truncation_side="left",
            )
        except RecursionError:
            tokenizer = AutoTokenizer.from_pretrained(
                tokenizer_name,
                revision=revision,
                trust_remote_code=self.config.trust_remote_code,
                unk_token="<unk>",
                padding_side="left",
                truncation_side="left",
            )
        tokenizer.pad_token = tokenizer.eos_token
        tokenizer.model_max_length = self.max_length
        logger.info("Tokenizer truncation and padding size set to the left side.")

        return tokenizer

    def _init_max_length(self) -> int:
        """Return the maximum sequence length of the model.
        NOTE: Different model configurations have different max sequence length
        attribute names.
            - n_positions: (CTRLConfig)
            - max_position_embeddings: (BartConfig, RoFormerConfig)
            - n_ctx: (GPT2Config)
        NOTE: For relative position encoded models you should specify the max
        sequence length of the model in the constructor via `max_length`.

        Returns:
            int: Max length to use depending on the available args and config
        """
        if self.config.max_length is not None:
            return self.config.max_length

        # Try to get the sequence length from the model config.
        seqlen_config_attrs = ("n_positions", "max_position_embeddings", "n_ctx")
        for attr in seqlen_config_attrs:
            if hasattr(self.transformers_config, attr):
                return getattr(self.transformers_config, attr)

        logger.warning(
            "No max_length attribute found in the model config. Using the default max sequence length setting {2048}. It is recomended to set max_length trough the madel args"
        )

        return 2048

    def _check_continuations_start_space(self, continuation: str) -> str:
        """Some models tokenizer want a space at the beginning and other not. We update this if needed here.
        multichoice_continuations_start_space can be:
        - True (add a space if these isn't one)
        - False (remove a space if there is one)
        - None (Don't touch - default)
        Todo: find a way to add this back WITHOUT breaking compatibility with the harness
        """
        if self.multichoice_continuations_start_space is not None:
            if self.multichoice_continuations_start_space and continuation[0] != " ":
                continuation = " " + continuation
            if not self.multichoice_continuations_start_space and continuation[0] == " ":
                continuation = continuation.lstrip()
        return continuation

    def _model_call(self, inputs: torch.Tensor) -> torch.Tensor:
        return self.model(inputs).logits

    def _get_batch_size(self, max_input_length: int, override_bs: int | None, starting_batch_size: int = 512) -> int:
        if override_bs is not None:
            return override_bs
        logger.info(f"Detecting largest batch size with max_input_length={max_input_length}")

        @find_executable_batch_size(
            starting_batch_size=starting_batch_size
        )  # if OOM, then halves batch_size and tries again
        def forward_batch(batch_size):
            test_batch = torch.ones(
                (batch_size + int(0.1 * batch_size), max_input_length), device=self.device
            ).long()  # We add 10% for marging :)
            F.log_softmax(self._model_call(test_batch).float(), dim=-1).cpu()
            return batch_size

        batch_size = forward_batch()
        logger.info(f"Determined largest batch size: {batch_size}")
        return batch_size

    def greedy_until_multi_turn(  # noqa: C901
        self,
        requests: list[GreedyUntilMultiTurnRequest],
    ) -> GenerativeMultiturnResponse:
        for request in requests:
            request.stop_sequence = as_list(request.stop_sequence) + [self.tokenizer.eos_token]
            request.tokenized_context = self.tok_encode(request.context)["input_ids"]

        results = []

        dataset = GenerativeTaskDataset(requests=requests, num_dataset_splits=1)
        dataloader = DataLoader(dataset, batch_size=1, collate_fn=lambda batch: batch)

        if self.accelerator:
            dataloader = self.accelerator.prepare(dataloader)

        logger.warning("Running greedy multi turn generation, the batch size is set to 1 for this task.")

        for request_batch in tqdm(
            dataloader, desc="Greedy Multi Turn generation", position=1, leave=False, disable=self.disable_tqdm
        ):
            request = request_batch[0]
            # For chat models, generation stops with EOS token, so we don't need to specify stop tokens
            if self.use_chat_template:
                stop_tokens = []
            else:
                stop_tokens = request.stop_sequence
            max_generated_tokens = request.generation_size
            context = request.context[0]
            max_context_size_allowed = self.max_length - max_generated_tokens

            model_inputs = self.tokenizer(
                context,
                padding=True,
                truncation=True,
                return_tensors="pt",
                max_length=max_context_size_allowed,
                add_special_tokens=self.add_special_tokens,
            ).to(self.device)

            stopping_criteria = transformers.StoppingCriteriaList(
                [
                    *[
                        MultiTokenEOSCriteria(
                            sequence, self.tokenizer, input_ids_shape=model_inputs["input_ids"].shape
                        )
                        for sequence in stop_tokens
                    ],
                ]
            )

            generation_config = self.generation_config_dict.copy()
            generation_config.update(
                {
                    "max_new_tokens": max_generated_tokens,
                    "pad_token_id": self.tokenizer.pad_token_id
                    if self.tokenizer.pad_token_id
                    else self.tokenizer.eos_token_id,
                    "eos_token_id": self.tokenizer.eos_token_id,
                    "do_sample": False,
                }
            )

            model_outputs: GenerateOutput = self.model.generate(
                **model_inputs, stopping_criteria=stopping_criteria, **generation_config
            )
            model_outputs = model_outputs.sequences[0, model_inputs["input_ids"].size(1) :]

            # We manage stop tokens in an extra step in case they were incorrectly detected earlier
            # (which can happen for multitoken stop sequences)
            decoded_generation = self.tokenizer.decode(model_outputs)  # should we skip_special_tokens=True here?
            for term in stop_tokens:
                decoded_generation = decoded_generation.split(term)[0]
            model_generations = [model_outputs]

            input_tokens = [model_inputs["input_ids"]]

            for i, multi_turn_context in enumerate(request.context[1:]):
                multi_turn_context = multi_turn_context.format(model_response=decoded_generation)

                model_inputs = self.tokenizer(
                    multi_turn_context,
                    padding=True,
                    truncation=True,
                    return_tensors="pt",
                    max_length=max_context_size_allowed,
                    add_special_tokens=self.add_special_tokens,
                ).to(self.device)

                stopping_criteria = transformers.StoppingCriteriaList(
                    [
                        *[
                            MultiTokenEOSCriteria(
                                sequence, self.tokenizer, input_ids_shape=model_inputs["input_ids"].shape
                            )
                            for sequence in stop_tokens
                        ],
                    ]
                )

                generation_config = self.generation_config_dict.copy()
                generation_config.update(
                    {
                        "max_new_tokens": max_generated_tokens,
                        "pad_token_id": self.tokenizer.pad_token_id
                        if self.tokenizer.pad_token_id
                        else self.tokenizer.eos_token_id,
                        "eos_token_id": self.tokenizer.eos_token_id,
                        "do_sample": False,
                    }
                )

                model_outputs: GenerateOutput = self.model.generate(
                    input_ids=model_inputs["input_ids"],
                    attention_mask=model_inputs["attention_mask"],
                    stopping_criteria=stopping_criteria,
                    **generation_config,
                )
                model_outputs = model_outputs.sequences[0, model_inputs["input_ids"].size(1) :]
                model_generations.append(model_outputs)
                input_tokens.append(model_inputs["input_ids"])

                decoded_generation = self.tokenizer.decode(model_outputs, skip_special_tokens=True)
                for term in stop_tokens:
                    decoded_generation = decoded_generation.split(term)[0]

            if self.accelerator:
                padding_size = max(gen.shape[0] for gen in model_generations)
                for i, gen in enumerate(model_generations):
                    model_generations[i] = F.pad(
                        gen, (0, padding_size - gen.shape[0]), value=self.tokenizer.pad_token_id
                    )
                model_generations = torch.stack(model_generations, dim=0)
                model_generations, lengths = self.pad_and_gather(model_generations, drop_last_samples=False)

            model_answers = []
            for generation, _ in zip(model_generations, lengths):
                generation = generation.cpu().tolist()
                decoded = self.tokenizer.decode(generation, skip_special_tokens=True)
                model_answers.append(decoded)

            for answers in batched(model_answers, len(request.context)):
                results.append(
                    GenerativeMultiturnResponse(
                        result=answers,
                        input_tokens=input_tokens,
                        generated_tokens=[],
                        truncated_tokens_count=0,
                        padded_tokens_count=0,
                    )
                )

        return results

    def greedy_until_tmp(self, requests: list[GreedyUntilRequest]) -> list[GenerativeResponse]:
        # Tokenize here to be able to sort by request length
        for request in requests:
            request.stop_sequence = as_list(request.stop_sequence) + [self.tokenizer.eos_token]
            request.tokenized_context = self.tok_encode(request.context)

        dataset = GenerativeTaskDataset(requests=requests, num_dataset_splits=1)
        results = []

        for _ in tqdm(
            dataset.splits_start_end_iterator(),
            total=dataset.num_dataset_splits,
            desc="Splits",
            position=0,
            disable=self.disable_tqdm,
        ):
            with self.accelerator.split_between_processes(requests, apply_padding=True) as batch:
                logger.info(f"{len(batch)=} rank: {self.accelerator.process_index}")

                stop_tokens = batch[0].stop_sequence if not self.use_chat_template else None
                max_new_tokens = self.config.generation_size or batch[0].generation_size
                returns_logits = batch[0].use_logits
                num_samples = batch[0].num_samples
                do_sample = batch[0].do_sample

                context = [c.context for c in batch]
                logger.info(f"{len(context)=} rank: {self.accelerator.process_index}")
                logger.info(context)

                tokenized = self.tokenizer(
                    context,
                    truncation=True,  # we truncate to the model max length if needed
                    padding=True,  # we pad to the longest sequence
                    pad_to_multiple_of=8,
                    return_tensors="pt",
                    max_length=self.max_length,  # we always allow minimum one token of generation
                    add_special_tokens=self.add_special_tokens,
                ).to(str(self.device))

                generation_config = self.generation_config_dict.copy()
                generation_config.update(
                    max_new_tokens=max_new_tokens,
                    pad_token_id=self.tokenizer.pad_token_id or self.tokenizer.eos_token_id,
                    eos_token_id=self.tokenizer.eos_token_id,
                    do_sample=do_sample,
                    num_return_sequences=num_samples,
                    output_logits=returns_logits,
                    renormalize_logits=True,
                    stop_strings=stop_tokens,
                )

                outputs = self.model.generate(
                    **tokenized,
                    **generation_config,
                    tokenizer=self.tokenizer,
                )

                decoded_outputs = self.tokenizer.batch_decode(outputs.sequences, skip_special_tokens=True)
                decoded_outputs = gather_object(decoded_outputs)
                decoded_outputs = decoded_outputs[: len(batch)]

                for decoded_output in decoded_outputs:
                    cur_response = GenerativeResponse(
                        result=[decoded_output],
                        logits=[0],
                        input_tokens=[0],
                        truncated_tokens_count=1,
                        padded_tokens_count=1,
                    )
                    results.append(cur_response)

        logger.info(f"{len(results)=} rank: {self.accelerator.process_index}")

        return dataset.get_original_order(results)

    def greedy_until(
        self,
        requests: list[GreedyUntilRequest],
    ) -> list[GenerativeResponse]:
        """
        Generates responses using a greedy decoding strategy until certain ending conditions are met.

        Args:
            requests (list[Request]): list of requests containing the context and ending conditions.
            override_bs (int, optional): Override the batch size for generation. Defaults to None.

        Returns:
            list[GenerativeResponse]: list of generated responses.
        """
        for request in requests:
            request.stop_sequence = as_list(request.stop_sequence) + [self.tokenizer.eos_token]
            request.tokenized_context = self.tok_encode(request.context)

        dataset = GenerativeTaskDataset(requests=requests, num_dataset_splits=self.DATASET_SPLITS)
        starting_batch_size = STARTING_BATCH_SIZE
        results = []

        for split_start, split_end in tqdm(
            dataset.splits_start_end_iterator(),
            total=dataset.num_dataset_splits,
            desc="Splits",
            position=0,
            disable=self.disable_tqdm,
        ):
            if dataset[0].generation_size is None:
                # No constraints on the generation size: max length allowed is the max model context
                max_context_continuation_size_allowed = self.max_length
            else:
                # Longest context in the current split is the first item (since we sort reversed)
                longest_context_continuation_size_in_split = (
                    len(dataset[0].tokenized_context) + dataset[0].generation_size
                )
                max_context_continuation_size_allowed = min(
                    longest_context_continuation_size_in_split, self.max_length
                )
            batch_size = self._get_batch_size(
                override_bs=self.batch_size,
                max_input_length=max_context_continuation_size_allowed,
                starting_batch_size=starting_batch_size,
            )
            # For next iteration, since the batch will be smaller, we'll test a bigger batch size
            starting_batch_size = batch_size * 2

            dataloader = DataLoader(dataset, batch_size=batch_size, collate_fn=lambda batch: batch)
            if self.accelerator:
                dataloader = self.accelerator.prepare(dataloader)

            for batch in tqdm(
                dataloader, desc="Greedy generation", position=1, leave=False, disable=self.disable_tqdm
            ):
                # For chat models, generation stops with EOS token, so we don't need to specify stop tokens
                if self.use_chat_template:
                    stop_tokens = []
                else:
                    # NOTE: we are assuming all items in a batch behave similarly (same
                    # stop_tokens and max_tokens genrated) which is not necessarily
                    # the case! Because of that we only use batch size of 1
                    stop_tokens = batch[0].stop_sequence

                max_new_tokens = batch[0].generation_size
                returns_logits = batch[0].use_logits
                num_samples = batch[0].num_samples
                do_sample = batch[0].do_sample

                context = [c.context for c in batch]

                # See doc https://huggingface.co/docs/transformers/v4.38.2/en/pad_truncation#padding-and-truncation
                # Will do left truncation and padding, as defined when creating the tokenizer
                tokenized = self.tokenizer(
                    context,
                    truncation="longest_first",  # we truncate to the model max length if needed
                    padding="max_length",  # we pad to the longest sequence
                    return_tensors="pt",
                    max_length=max_context_continuation_size_allowed,  # we always allow minimum one token of generation
                    add_special_tokens=self.add_special_tokens,
                ).to(self.device)

                # The main question for this step is the following:
                # Would we rather truncate the prompt to allow generation to go to max_new_tokens, at the risk
                # of losing some meaning, or have some generations that are exceedingly short?
                # The choice we go for here is to avoid truncating the prompt if we can, since it
                # should have been managed by the prompt creator/few shot manager if requested by the user.
                context_size = tokenized["input_ids"].shape[1]
                if context_size > self.max_length:
                    logger.warning(
                        f"The context size of your batch ({context_size}) is bigger than the maximum context size allowed by the model ({self.max_length}) for a task in"
                        + str({i.task_name for i in batch})
                        + ". This is likely to lead to some errors."  # noqa C401
                    )
                    # There will be truncation of at least one sample, maximum generation size will be one
                    max_new_tokens = 1
                else:  # We can't allow generation of more than max_length
                    if max_new_tokens is None:  # If generation size is not set, we go all the way
                        max_new_tokens = self.max_length - context_size
                    else:
                        max_new_tokens = min(self.max_length - context_size, max_new_tokens)
                        if max_new_tokens < 1:
                            max_new_tokens = 1

                prepared_batch = Batch(
                    input_ids=tokenized["input_ids"],
                    input_lengths=[len(item == 1) for item in tokenized["attention_mask"]],
                    input_mask=tokenized["attention_mask"],
                    truncated=[max(len(c) - tokenized["input_ids"].shape[1], 0) for c in context],
                    padded=[sum(mask == 0) for mask in tokenized["attention_mask"]],
                )

                cur_reponses = self._generate(
                    batch=prepared_batch,
                    max_new_tokens=max_new_tokens,
                    stop_tokens=stop_tokens,
                    returns_logits=returns_logits,
                    num_samples=num_samples,
                    do_sample=do_sample,
                )
                results.extend(cur_reponses)

        return dataset.get_original_order(results)

    def _generate(
        self,
        batch: Batch,
        max_new_tokens: int,
        stop_tokens: list[str],
        returns_logits: Optional[bool] = False,
        num_samples: Optional[int] = 1,
        do_sample: Optional[bool] = False,
    ) -> list[GenerativeResponse]:
        """Contains the actual logic of the generation.
        First computes the stop sequences, then generates the predictions, then converts the outputs to GenerativeResponse.
        """
        stopping_criteria = stop_sequences_criteria(self.tokenizer, stop_sequences=stop_tokens, batch=batch)
        batch_size, _ = batch.input_ids.shape

        generation_config = self.generation_config_dict.copy()
        generation_config.update(
            max_new_tokens=max_new_tokens,
            pad_token_id=self.tokenizer.pad_token_id if self.tokenizer.pad_token_id else self.tokenizer.eos_token_id,
            eos_token_id=self.tokenizer.eos_token_id,
            do_sample=do_sample,
            num_return_sequences=num_samples,
            output_logits=returns_logits,
            renormalize_logits=True,
        )

        # Compute model generation
        outputs: GenerateOutput = self.model.generate(
            input_ids=batch.input_ids,
            attention_mask=batch.input_mask,
            stopping_criteria=stopping_criteria,
            **generation_config,
        )
        generations = outputs.sequences[:, batch.input_ids.size(1) :]
        generations = torch.reshape(generations, (batch_size, num_samples, -1))
        generations, len_gens = self.pad_and_gather(generations, num_samples=num_samples)
        batch.input_ids, len_ids = self.pad_and_gather(batch.input_ids)

        logits, len_logits = None, None
        if returns_logits:
            logits, len_logits = self.pad_and_gather(outputs.logits)
            logits = logits.cpu().numpy()

        # We gather remaining info
        batch.truncated = torch.tensor(batch.truncated, device=self.device)
        if self.accelerator:
            batch.truncated = self.accelerator.gather_for_metrics(batch.truncated)
        batch.padded = torch.tensor(batch.padded, device=self.device)
        if self.accelerator:
            batch.padded = self.accelerator.gather_for_metrics(batch.padded)

        # We convert to GenerativeResponse outputs
        all_responses = []
        for ix, (batched_generations, batched_input, trunc, padded) in enumerate(
            zip(generations, batch.input_ids, batch.truncated, batch.padded)
        ):
            result_generations = []
            decoded_generations = []
            # Ensure the generated responses do not contain the stop sequences.
            for generation in batched_generations:
                generation = generation[: len_gens[ix]]
                result_generations.append(generation)
                decoded_generation = self.tok_decode([generation])[0]

                for term in stop_tokens:
                    decoded_generation = decoded_generation.split(term)[0]

                decoded_generations.append(decoded_generation)

            cur_response = GenerativeResponse(
                result=decoded_generations,
                logits=logits[ix][: len_logits[ix]] if returns_logits else None,
                generated_tokens=result_generations,
                input_tokens=batched_input[: len_ids[ix]],
                truncated_tokens_count=trunc.cpu().item(),
                padded_tokens_count=padded.cpu().item(),
            )
            all_responses.append(cur_response)

        return all_responses

    def loglikelihood(
        self,
        requests: list[LoglikelihoodRequest],
        override_bs: Optional[int] = None,
    ) -> list[LoglikelihoodResponse]:
        """Tokenize the context and continuation and compute the log likelihood of those
        tokenized sequences.

        Args:
            requests (list[Tuple[str, dict]]): _description_

        Returns:
            list[Tuple[float, bool]]: _description_
        """
        for request in requests:
            if request.context == "":
                request.tokenized_context = [self.tokenizer.eos_token_id]
                request.tokenized_continuation = self.tok_encode(request.choice)
            else:
                # The following line is mandatory for compatibility with the harness
                request.tokenized_context, request.tokenized_continuation = self.tok_encode_pair(
                    request.context, request.choice, pairwise=self.pairwise_tokenization
                )

        return self._loglikelihood_tokens(requests, override_bs=override_bs)

    def loglikelihood_rolling(
        self,
        requests: list[LoglikelihoodRollingRequest],
        override_bs=None,
    ) -> list[LoglikelihoodResponse]:
        """This function is used to compute the log likelihood of the context for perplexity metrics."""

        for request in requests:  # tuple of one elem
            request.tokenized_context = [self.tokenizer.eos_token_id]  # Fake context
            request.tokenized_continuation = self.tok_encode(request.context)

        results = self._loglikelihood_tokens(
            requests,
            override_bs=override_bs,
            return_bool_score=False,
            rolling=True,
        )
        return results

    def _loglikelihood_tokens(
        self,
        requests: list[LoglikelihoodRequest],
        override_bs: int = -1,
        return_bool_score: bool = True,
        rolling: bool = False,
    ) -> list[LoglikelihoodResponse]:
        dataset = LoglikelihoodDataset(requests=requests, num_dataset_splits=self.DATASET_SPLITS)
        starting_batch_size = STARTING_BATCH_SIZE
        res = []

        for split_start, split_end in tqdm(dataset.splits_start_end_iterator()):
            context_enc = dataset[0].tokenized_context
            continuation_enc = dataset[0].tokenized_continuation
            if rolling:  # we take all the sequence in rolling mode
                max_context_continuation_size_allowed = len(context_enc + continuation_enc)
            else:  # in normal mode, we left cut the context if needed
                max_context_continuation_size_allowed = len(
                    (context_enc + continuation_enc)[-(self.max_length + 1) :][:-1]
                )

            batch_size = self._get_batch_size(
                override_bs=override_bs,
                max_input_length=max_context_continuation_size_allowed,
                starting_batch_size=starting_batch_size,
            )
            starting_batch_size = batch_size * 2

            dataloader = DataLoader(dataset, batch_size=batch_size, collate_fn=lambda batch: batch)
            if self.accelerator:
                dataloader = self.accelerator.prepare(dataloader)

            for batch in tqdm(dataloader, disable=self.disable_tqdm):
                prepared_batch = self.prepare_batch_logprob(
                    batch,
                    padding_length=max_context_continuation_size_allowed,
                    max_context=max_context_continuation_size_allowed,
                )

                model_output = self._model_call(prepared_batch.input_ids)
                logits = F.log_softmax(model_output, dim=-1)  # [batch, padding_length, vocab]

                logits_sum = []
                max_equals = []
                batch_cont_tokens = []
                for cur_request, cur_logits, inplen in zip(batch, logits, prepared_batch.input_lengths):
                    cont_toks = torch.tensor(cur_request.tokenized_continuation, dtype=torch.long, device=self.device)
                    contlen = cont_toks.shape[0]
                    # We only look at the continuation tokens
                    if contlen > inplen:
                        # Continuation is longer than the input size, we are in rolling mode (only continuation)
                        cur_logits = cur_logits.unsqueeze(0).to(self.device)  # [1, seq, vocab]
                        cont_toks = cont_toks[:inplen].unsqueeze(0).to(self.device)  # [1, seq]
                    else:
                        cur_logits = (
                            cur_logits[inplen - contlen : inplen].unsqueeze(0).to(self.device)
                        )  # [1, seq, voc]
                        cont_toks = cont_toks.unsqueeze(0).to(self.device)  # [1, seq]

                    # Check if per-token argmax is exactly equal to continuation
                    greedy_tokens = cur_logits.argmax(dim=-1).to(self.device)
                    # Sometimes the continuation is longer than allowed by the model, we only look at the first tokens
                    max_equal = (greedy_tokens == cont_toks).all().squeeze(0).to(self.device)

                    # Obtain log-probs at the corresponding continuation token indices
                    cur_logits = torch.gather(cur_logits, 2, cont_toks.unsqueeze(-1)).squeeze(-1)  # [1, seq]

                    # Answer: (log prob, is-exact-match)
                    logits_sum.append(cur_logits.sum())
                    max_equals.append(max_equal)
                    batch_cont_tokens.append(cont_toks)

                # Sync all
                # Need reshaping before gather
                batched_inputs, len_inputs = self.pad_and_gather(prepared_batch.input_ids)
                max_cont_tokens_length = max(len(c[0]) for c in batch_cont_tokens)
                batch_cont_tokens = torch.cat(
                    [
                        F.pad(c, (0, max_cont_tokens_length - c.shape[1], 0, 0), value=self.tokenizer.pad_token_id)
                        for c in batch_cont_tokens
                    ],
                    dim=0,
                )
                batch_cont_tokens, len_tokens = self.pad_and_gather(batch_cont_tokens)
                # Can be gathered as such
                logits = torch.tensor(logits_sum, device=self.device)
                max_equal = torch.tensor(max_equals, device=self.device)
                batch_truncated = torch.tensor(prepared_batch.truncated, device=self.device)
                batch_padded = torch.tensor(prepared_batch.padded, device=self.device)
                if self.accelerator:
                    logits = self.accelerator.gather_for_metrics(logits)
                    max_equal = self.accelerator.gather_for_metrics(max_equal)
                    batch_truncated = self.accelerator.gather_for_metrics(batch_truncated)
                    batch_padded = self.accelerator.gather_for_metrics(batch_padded)

                for ix, (logit, cont_tokens, maxe, batched_input, trunc, padded) in enumerate(
                    zip(logits, batch_cont_tokens, max_equal, batched_inputs, batch_truncated, batch_padded)
                ):
                    answer = LoglikelihoodResponse(
                        # todo: we might want to store the logits unsummed
                        result=(float(logit.sum()), bool(maxe)) if return_bool_score else float(logit.sum()),
                        input_tokens=batched_input[: len_inputs[ix]].cpu().tolist(),
                        generated_tokens=cont_tokens[: len_tokens[ix]].cpu().tolist(),
                        truncated_tokens_count=trunc.cpu().item(),
                        padded_tokens_count=padded.cpu().item(),
                    )
                    res.append(answer)

                # Clean up GPUs
                del model_output
                del logits
                del batched_inputs
                del batch_truncated
                del batch_padded

        return dataset.get_original_order(res)

    def prepare_batch_logprob(
        self, batch: list[Request], padding_length: int, max_context: Optional[int] = None, single_token: bool = False
    ):
        """Tokenize a batch of inputs and return also the length, truncations and padding.
        This step is done manually since we tokenize log probability inputs together with their continuation,
        to manage possible extra spaces added at the start by tokenizers, see tok_encode_pair.
        """
        if single_token:
            inputs = [request.tokenized_context for request in batch]
        else:
            inputs = [
                request.tokenized_context + request.tokenized_continuation[:-1] for request in batch
            ]  # The last token (an eos) doesn't need to be given to the model

        input_tokens = []
        attention_masks = []
        input_lengths = []
        truncated = []
        padded = []

        if max_context is None:
            logger.warning("max_context is None, using max_length")
            max_context = self.max_length

        # Each sample is concatenated and cut to length or padded to max_length
        for orig_tokens in inputs:
            truncated.append(max(len(orig_tokens) - max_context, 0))

            # Truncate from the left if needed to fit in the model's context
            tokens = torch.tensor((orig_tokens)[-max_context:], dtype=torch.long).to(self.device)
            sequence_len = tokens.shape[0]

            # We add padding, if needed
            padding_length = padding_length if padding_length is not None else sequence_len

            if padding_length - sequence_len < 0:
                logger.warning(f"Padding length {padding_length} is smaller than input length {sequence_len}")
                raise ValueError("Negative padding")

            padded.append(padding_length - sequence_len)
            # Right padding, since we ignore these logprobs in the end
            tokens = F.pad(tokens, (0, padding_length - sequence_len), value=self.tokenizer.pad_token_id)

            # We create the attention mask to ignore padding
            mask = tokens == self.tokenizer.pad_token_id
            attention_masks.append(mask)

            input_tokens.append(tokens.unsqueeze(0))  # [1, padding_length]
            input_lengths.append(sequence_len)

        batched_inputs = torch.cat(input_tokens, dim=0)  # [batch, padding_length]
        attention_masks = torch.cat(attention_masks, dim=0)

        return Batch(
            input_ids=batched_inputs,
            input_mask=attention_masks,
            input_lengths=input_lengths,
            truncated=truncated,
            padded=padded,
        )

    def pad_and_gather(
        self, output_tensor: torch.Tensor, drop_last_samples: bool = True, num_samples: int = None
    ) -> torch.Tensor:
        """
        Pads the `output_tensor` to the maximum length and gathers the lengths across processes.

        Args:
            output_tensor (torch.Tensor): The output tensor to be padded.
            drop_last_samples (bool, optional): Whether to drop the last samples during gathering.
            Last samples are dropped when the number of samples is not divisible by the number of processes.
                Defaults to True.

        Returns:
            torch.Tensor: The padded output tensor and the gathered length tensor.
        """
        # Create a tensor of size batch_size, [output_length] * batch_size, for each process
        # output_tensor can be of size: batch_size * num_samples * length_item or just batch_size * length_item
        length_tensor = torch.tensor([output_tensor.shape[-1]] * output_tensor.shape[0], device=self.device)
        if self.accelerator is not None:
            # Gather all the lengths, we end up with a tensor of size num_processes [output_length_1, output_length_2, ...]
            length_tensor = self.accelerator.gather(length_tensor)
        # We pad the output_tensor to the max length
        max_length = length_tensor.max().item()
        padding = (
            (0, max_length - output_tensor.shape[-1], 0, 0, 0, 0)
            if num_samples is not None
            else (0, max_length - output_tensor.shape[-1], 0, 0)
        )
        output_tensor = F.pad(output_tensor, padding, value=self.tokenizer.pad_token_id)
        if self.accelerator:
            if drop_last_samples:
                output_tensor = self.accelerator.gather_for_metrics(output_tensor)
            else:
                output_tensor = self.accelerator.gather(output_tensor)
        return output_tensor, length_tensor

    def loglikelihood_single_token(
        self, requests: list[LoglikelihoodSingleTokenRequest], override_bs: Optional[int] = None
    ) -> list[LoglikelihoodSingleTokenResponse]:
        """Tokenize the context and continuation and compute the log likelihood of those
        tokenized sequences.

        Args:
            requests (list[Tuple[str, dict]]): _description_

        Returns:
            list[Tuple[float, bool]]: _description_
        """
        for request in requests:
            if request.context == "":
                request.tokenized_context = [self.tokenizer.eos_token_id]
            else:
                request.tokenized_context = self.tok_encode(request.context)

            # Some models tokenizer want a space at the beginning and other not
            continuations = [self._check_continuations_start_space(c) for c in request.choices]

            # We must not accidentally prepend a continuation with a start of sentence token.
            continuations_enc = [self.tok_encode(c, add_special_tokens=False) for c in continuations]
            if any(len(c) > 1 for c in continuations_enc):
                raise ValueError(
                    f"Trying to do single token multiple choice but one choice has several tokens: {continuations_enc}. "
                    "If the additional pre-token is a space, try to set `multichoice_continuations_start_space=False` in the model parameters "
                )
            request.tokenized_continuation = continuations_enc

        return self._loglikelihood_single_token(requests, override_bs=override_bs)

    def _loglikelihood_single_token(
        self, requests: list[LoglikelihoodSingleTokenRequest], override_bs: int = -1
    ) -> list[LoglikelihoodSingleTokenResponse]:
        dataset = LoglikelihoodSingleTokenDataset(requests=requests, num_dataset_splits=self.DATASET_SPLITS)
        starting_batch_size = STARTING_BATCH_SIZE
        res = []

        for split_start, split_end in tqdm(dataset.splits_start_end_iterator()):
            context_enc = dataset[0].tokenized_context
            max_context = len(context_enc[-self.max_length :])
            batch_size = self._get_batch_size(override_bs=override_bs, max_input_length=max_context)
            starting_batch_size = batch_size * 2

            dataloader = DataLoader(dataset, batch_size=starting_batch_size, collate_fn=lambda batch: batch)
            if self.accelerator is not None:
                dataloader = self.accelerator.prepare(dataloader)

            for batch in tqdm(dataloader, disable=self.disable_tqdm, position=1):
                prepared_batch = self.prepare_batch_logprob(
                    batch, padding_length=max_context, max_context=max_context, single_token=True
                )

                out = self._model_call(prepared_batch.input_ids)  # [batch, padding_length, vocab]
                out = F.log_softmax(out, dim=-1)  # we do a softmax over the options, no the vocab

                batch_probs = []
                batch_cont_tokens = []
                for cur_request, logits, inplen in zip(batch, out, prepared_batch.input_lengths):
                    # Get the last token
                    logits = logits[inplen - 1]  # [vocab]

                    cont_toks = torch.tensor(
                        cur_request.tokenized_continuation, dtype=torch.long, device=self.device
                    ).squeeze(-1)  # [num_choices]

                    # Obtain log-probs at the corresponding continuation token indices
                    # last_token_slice = logits[:, -1, :].squeeze(0).tolist()
                    probs = torch.gather(logits, dim=0, index=cont_toks)  # [num_choices]

                    # Answer: (log prob, is-exact-match)
                    # probs = torch.nn.functional.softmax(logits.float(), dim=0)  # [num_choices]
                    batch_probs.append(probs)
                    batch_cont_tokens.append(cont_toks)

                # Sync all
                # Need reshape before gather
                batched_inputs, len_inputs = self.pad_and_gather(prepared_batch.input_ids)
                # We sometimes have different tasks with a different number of choices.
                # Padding to -10000 makes sure that we won't reach index problems later as all log probs will be smaller than that
                batch_probs = pad_sequence(batch_probs, batch_first=True, padding_value=-10000000)
                batch_probs, len_probs = self.pad_and_gather(batch_probs)
                batch_cont_tokens = pad_sequence(batch_cont_tokens, batch_first=True, padding_value=-10000000)
                batch_cont_tokens, len_cont = self.pad_and_gather(batch_cont_tokens)

                # No reshape
                batch_truncated = torch.tensor(prepared_batch.truncated, device=self.device)
                batch_padded = torch.tensor(prepared_batch.padded, device=self.device)
                if self.accelerator:
                    batch_truncated = self.accelerator.gather_for_metrics(batch_truncated)
                    batch_padded = self.accelerator.gather_for_metrics(batch_padded)

                for ix, (probs, cont_tokens, batched_input, trunc, padded) in enumerate(
                    zip(batch_probs, batch_cont_tokens, batched_inputs, batch_truncated, batch_padded)
                ):
                    answer = LoglikelihoodSingleTokenResponse(
                        result=probs[: len_probs[ix]].detach().cpu().tolist(),
                        input_tokens=batched_input[: len_inputs[ix]].cpu().tolist(),
                        generated_tokens=cont_tokens[: len_cont[ix]].cpu().tolist(),
                        truncated_tokens_count=trunc.cpu().item(),
                        padded_tokens_count=padded.cpu().item(),
                    )
                    res.append(answer)

                # Clean up GPUs
                del out
                del batch_probs
                del batched_inputs
                del batch_truncated
                del batch_padded

        return dataset.get_original_order(res)


class BaseModel(TransformersModel):
    def __post_init__(self):
        super().__post_init__()

        warnings.warn(
            "Careful, the BaseModel name is deprecated and will be removed, you should use TransformersModel instead!",
            FutureWarning,
        )


class MultiTokenEOSCriteria(transformers.StoppingCriteria):
    """Criteria to stop on the specified multi-token sequence."""

    def __init__(
        self,
        sequence: str,
        tokenizer: transformers.PreTrainedTokenizer,
        batch: Batch = None,
        input_ids_shape: Tuple[int, int] = None,
    ):
        if batch is not None:
            initial_decoder_input_length = batch.input_ids.shape[1]
            batch_size = batch.input_ids.shape[0]
        else:
            initial_decoder_input_length = input_ids_shape[1]
            batch_size = input_ids_shape[0]

        self.initial_decoder_input_length = initial_decoder_input_length
        self.done_tracker = [False] * batch_size
        self.sequence = sequence
        self.sequence_ids = tokenizer.encode(sequence, add_special_tokens=False)
        self.sequence_id_len = len(self.sequence_ids)
        self.tokenizer = tokenizer

    def __call__(self, input_ids, scores, **kwargs) -> bool:
        # For efficiency, we compare the last n tokens where n is the number of tokens in the stop_sequence
        lookback_ids_batch = input_ids[:, self.initial_decoder_input_length :][:, -self.sequence_id_len :]

        lookback_tokens_batch = self.tokenizer.batch_decode(lookback_ids_batch)

        for i, done in enumerate(self.done_tracker):
            if not done:
                self.done_tracker[i] = self.sequence in lookback_tokens_batch[i]
        return False not in self.done_tracker


def stop_sequences_criteria(
    tokenizer: transformers.PreTrainedTokenizer,
    stop_sequences: list[str],
    batch: Batch,
) -> transformers.StoppingCriteriaList:
    return transformers.StoppingCriteriaList(
        [
            *[MultiTokenEOSCriteria(sequence, tokenizer, batch) for sequence in stop_sequences],
        ]
    )<|MERGE_RESOLUTION|>--- conflicted
+++ resolved
@@ -410,16 +410,14 @@
         revision = self.config.revision + (f"/{subfolder}" if subfolder is not None else "")
 
         pretrained_config = AutoConfig.from_pretrained(
-            config.pretrained,
-            revision=(config.revision + (f"/{config.subfolder}" if config.subfolder else "")),
-            trust_remote_code=config.trust_remote_code,
-            cache_dir=env_config.cache_dir,
-            token=env_config.token,
+            self.config.pretrained,
+            revision=(self.config.revision + (f"/{self.config.subfolder}" if self.config.subfolder else "")),
+            trust_remote_code=self.config.trust_remote_code,
         )
 
         kwargs = {}
         if "quantization_config" not in pretrained_config.to_dict():
-            kwargs["quantization_config"] = config.quantization_config
+            kwargs["quantization_config"] = quantization_config
 
         model = AutoModelForCausalLM.from_pretrained(
             self.config.pretrained,
@@ -427,16 +425,8 @@
             max_memory=max_memory,
             device_map=device_map,
             torch_dtype=torch_dtype,
-<<<<<<< HEAD
             trust_remote_code=self.config.trust_remote_code,
-            quantization_config=quantization_config,
-=======
-            trust_remote_code=config.trust_remote_code,
-            cache_dir=env_config.cache_dir,
-            offload_folder=env_config.cache_dir,
-            token=env_config.token,
             **kwargs,
->>>>>>> 35d73d5b
         )
         model.to(self.device)
         model.eval()
