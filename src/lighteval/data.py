--- conflicted
+++ resolved
@@ -212,7 +212,6 @@
 
 
 class GenerativeTaskDataset(DynamicBatchDataset):
-<<<<<<< HEAD
     def init_split_limits(self, num_dataset_splits):
         if num_dataset_splits is not None:
             hlog_warn(
@@ -233,11 +232,9 @@
         splits_indices[-1][1] = self.total_size
 
         num_dataset_splits = len(splits_indices)
-    split_indices = [tuple(e) for e in split_indices]
+        splits_indices = [tuple(e) for e in splits_indices]
         return num_dataset_splits, splits_indices
 
-=======
->>>>>>> 4651531e
     def _sorting_criteria(self, request: GreedyUntilRequest) -> int:
         """
         Collate function for generating batches.
