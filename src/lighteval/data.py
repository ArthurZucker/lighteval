# MIT License

# Copyright (c) 2024 The HuggingFace Team

# Permission is hereby granted, free of charge, to any person obtaining a copy
# of this software and associated documentation files (the "Software"), to deal
# in the Software without restriction, including without limitation the rights
# to use, copy, modify, merge, publish, distribute, sublicense, and/or sell
# copies of the Software, and to permit persons to whom the Software is
# furnished to do so, subject to the following conditions:

# The above copyright notice and this permission notice shall be included in all
# copies or substantial portions of the Software.

# THE SOFTWARE IS PROVIDED "AS IS", WITHOUT WARRANTY OF ANY KIND, EXPRESS OR
# IMPLIED, INCLUDING BUT NOT LIMITED TO THE WARRANTIES OF MERCHANTABILITY,
# FITNESS FOR A PARTICULAR PURPOSE AND NONINFRINGEMENT. IN NO EVENT SHALL THE
# AUTHORS OR COPYRIGHT HOLDERS BE LIABLE FOR ANY CLAIM, DAMAGES OR OTHER
# LIABILITY, WHETHER IN AN ACTION OF CONTRACT, TORT OR OTHERWISE, ARISING FROM,
# OUT OF OR IN CONNECTION WITH THE SOFTWARE OR THE USE OR OTHER DEALINGS IN THE
# SOFTWARE.

import math
from typing import Iterator, Tuple

import torch
from torch.utils.data import Dataset
from torch.utils.data.distributed import DistributedSampler, T_co

from lighteval.logging.hierarchical_logger import hlog_warn
from lighteval.tasks.requests import (
    GreedyUntilRequest,
    LoglikelihoodRequest,
    LoglikelihoodRollingRequest,
    LoglikelihoodSingleTokenRequest,
    Request,
)


class DynamicBatchDataset(Dataset):
    def __init__(
        self,
        requests: list,
        num_dataset_splits: int,
    ):
        """
        This dataset class uses dynamic batching to speed up the generation.
        Each request is sorted by the length of the prompt + the length of the
        continuation. Then, the dataset is split into num_dataset_splits splits.
        The first split will contain the longest requests, the second split will
        contain the second longest requests, etc. This allows us to use dynamic
        batching by starting with a small batch size and doubling it for each
        split. This is much faster than using a fixed batch size for the whole
        dataset.

        Args:
            requests (List): A list of requests.
            num_dataset_splits (int): The number of dataset splits.
        """
        # We make sure the requests contain the tokenized versions of their values
        if any(r.tokenized_context is None for r in requests):
            raise ValueError("You passed a request for which tokenization had not happened yet.")

        # sort the requests using the collate function and save the original order
        enumerated_requests = list(enumerate(requests))
        sorted_enumerated_requests = sorted(enumerated_requests, key=lambda x: self._sorting_criteria(x[1]))

        self.sorted_data = [x[1] for x in sorted_enumerated_requests]
        self.original_order = [x[0] for x in sorted_enumerated_requests]

        self.total_size = len(self.sorted_data)

        self.num_dataset_splits, self.splits = self.init_split_limits(num_dataset_splits)

        self.split_start, self.split_end = self.splits[0]

    def init_split_limits(self, num_dataset_splits):
        if num_dataset_splits >= self.total_size:
            hlog_warn(
                f"num_dataset_splits ({num_dataset_splits}) >= total_size ({self.total_size}), setting num_dataset_splits to 1"
            )
            num_dataset_splits = 1

        split_size = math.ceil(self.total_size / num_dataset_splits)
        splits_indices = [
            (ix * split_size, min((ix + 1) * split_size, self.total_size)) for ix in range(num_dataset_splits)
        ]

        return num_dataset_splits, splits_indices

    def get_original_order(self, new_arr: list) -> list:
        """
        Get the original order of the data.

        Args:
            newarr (list): Array containing any kind of data that needs to be
                reset in the original order.

        Returns:
            list: new_arr in the original order.
        """
        original_order = [None] * self.total_size

        for original_index, v in zip(self.original_order, new_arr):
            original_order[original_index] = v

        if None in original_order:
            raise RuntimeError(
                f"Some elements of the original order are None, meaning that len(new_arr) ({len(new_arr)}) != len(original_array) ({self.total_size})"
            )

        return original_order

    def get_split_start_end(self, split_id: int) -> Tuple[int, int]:
        """
        Get the start and end indices of a dataset split.

        Args:
            split_id (int): The ID of the split.

        Returns:
            tuple: A tuple containing the start and end indices of the split.
        """
        self.split_start, self.split_end = self.splits[split_id]
        return self.split_start, self.split_end

    def splits_start_end_iterator(self) -> Iterator[Tuple[int, int]]:
        """
        Iterator that yields the start and end indices of each dataset split.
        Also updates the starting batch size for each split (trying to double
        the batch every time we move to a new split).

        Yields:
            tuple: A tuple containing the start and end indices of a split.
        """
        split_range = self.num_dataset_splits
        if self.total_size == 0:
            split_range = 0
        for split_id in range(split_range):
            yield self.get_split_start_end(split_id)

    def __getitem__(self, index) -> Request:
        """
        Get an item from the dataset depending on the split we are currently in.
        For instance, if we are in split 0, we will get the item at index 0, if
        we are in split 1, we will get the item at index self.split_size, etc.
        Used for dynamic batching.

        Args:
            index (int): The index of the item.

        Returns:
            Any: The item at the specified index.
        """
        return self.sorted_data[index + self.split_start]

    def __len__(self) -> int:
        """
        Get the length of current split the dataset.
        All splits have the same length, except the last one which might be
        shorter.

        Returns:
            int: The length of the dataset.
        """
        return self.split_end - self.split_start

    def __iter__(self) -> Iterator[Request]:
        """
        Iterator that yields the items of the dataset depending on the split we
        are currently in. For instance, if we are in split 0, we will get the
        items from index 0 to self.split_size, if we are in split 1, we will get
        the items from index self.split_size to 2 * self.split_size, etc. Used
        for dynamic batching.

        Yields:
            Any: The items of the dataset.
        """
        for i in range(self.split_start, self.split_end):
            yield self.sorted_data[i]

    def _sorting_criteria(self, request) -> int:
        raise NotImplementedError()


class LoglikelihoodDataset(DynamicBatchDataset):
    def _sorting_criteria(self, request: LoglikelihoodRequest | LoglikelihoodRollingRequest) -> int:
        """
        Collates the input data for batching.

        the negative sign on len(toks) sorts descending - this has a few
        advantages:
        - time estimates will always be over not underestimates, which is
        more useful for planning
        - to know the size of a batch when going through the list, you
        know the first one is always the batch padded context length. this
        is useful to simplify the batching logic and more importantly to make
        automatic adaptive batches much much easier to implement
        - any OOMs will happen right away rather than near the end

        Args:
            x (tuple): A tuple containing the input data.

        Returns:
            tuple: A tuple containing the sorted input data.
        """
        toks = request.tokenized_context + request.tokenized_continuation
        return -len(toks)


class LoglikelihoodSingleTokenDataset(DynamicBatchDataset):
    def _sorting_criteria(self, request: LoglikelihoodSingleTokenRequest) -> int:
        """
        Collates the input data for batching.

        the negative sign on len(toks) sorts descending - this has a few # advantages:
        - time estimates will always be over not underestimates, which is
        more useful for planning
        - to know the size of a batch when going through the list, you
        know the first one is always the batch padded context length. this
        is useful to simplify the batching logic and more importantly to make
        automatic adaptive batches much much easier to implement
        - any OOMs will happen right away rather than near the end
        """
        # We take only the prompt, no need for the continuation (since it's a list of single tokens)
        toks = request.tokenized_context
        return -len(toks)


class GenerativeTaskDataset(DynamicBatchDataset):
    def init_split_limits(self, num_dataset_splits):
        """Initialises the split limits based on generation parameters.
        The splits are used to estimate time remaining when evaluating, and in the case of generative evaluations, to group similar samples together.

        For generative tasks, self._sorting_criteria outputs:
        - a boolean (whether the generation task uses logits)
        - a list (the stop sequences)
        - the item length (the actual size sorting factor).

        In the current function, we create evaluation groups by generation parameters (logits and eos), so that samples with similar properties get batched together afterwards.
        The samples will then be further organised by length in each split.

        Args:
            num_dataset_splits (_type_): _description_

        Returns:
            _type_: _description_
        """
        if num_dataset_splits is not None:
            hlog_warn(
                "You cannot select the number of dataset splits for a generative evaluation at the moment. Automatically inferring."
            )

<<<<<<< HEAD
        all_sorting_criterion = [self._sorting_criteria(self.sorted_data[0])[:-1]]
=======
        if len(self.sorted_data) > 0:
            all_sorting_criterion = [self._sorting_criteria(self.sorted_data[0])[:2]]
>>>>>>> 2c9bf97e
        splits_indices = [[0, None]]
        for ix, req in enumerate(self.sorted_data):
            current_sorting_criteria = self._sorting_criteria(req)
            current_key = current_sorting_criteria[:-1]
            if current_key not in all_sorting_criterion:
                all_sorting_criterion.append(current_key)
                splits_indices[-1][1] = ix
                splits_indices.append([ix, None])

        # We add the last split
        splits_indices[-1][1] = self.total_size

        num_dataset_splits = len(splits_indices)
        splits_indices = [tuple(e) for e in splits_indices]
        return num_dataset_splits, splits_indices

    def _sorting_criteria(self, request: GreedyUntilRequest) -> tuple[bool, bool, list, int, int]:
        """
        Collate function for generating batches.

        Args:
            x (Any): The input data.

        Returns:
            Any: The collated data.
        """
        toks = request.tokenized_context
        gen_length = request.generation_size
        # The generative task has no limit except the model context
        if gen_length is None:
            gen_length = 0
        return (
            request.do_sample,
            request.use_logits,
            tuple(request.stop_sequence),
            gen_length,
            -(len(toks) + gen_length),
        )


class GenerativeTaskDatasetNanotron(GenerativeTaskDataset):
    def __getitem__(self, index) -> Request:
        """
        Get an item from the dataset depending on the split we are currently in.
        For instance, if we are in split 0, we will get the item at index 0, if
        we are in split 1, we will get the item at index self.split_size, etc.
        Used for dynamic batching.

        Args:
            index (int): The index of the item.

        Returns:
            Any: The item at the specified index.
        """
        return index, self.sorted_data[index + self.split_start]


class GenDistributedSampler(DistributedSampler):
    """A distributed sampler that copy the last element only when drop_last is False so we keep a small padding in the batches
    as our samples are sorted by length.
    """

    def __iter__(self) -> Iterator[T_co]:
        if self.shuffle:
            # deterministically shuffle based on epoch and seed
            g = torch.Generator()
            g.manual_seed(self.seed + self.epoch)
            indices = torch.randperm(len(self.dataset), generator=g).tolist()  # type: ignore[arg-type]
        else:
            indices = list(range(len(self.dataset)))  # type: ignore[arg-type]

        if not self.drop_last:
            # add extra samples to make it evenly divisible
            padding_size = self.total_size - len(indices)
            indices += [
                indices[-1]
            ] * padding_size  # This is our only change here compared to the original DistributedSampler
        else:
            # remove tail of data to make it evenly divisible.
            indices = indices[: self.total_size]
        assert len(indices) == self.total_size

        # subsample
        indices = indices[self.rank : self.total_size : self.num_replicas]
        assert len(indices) == self.num_samples

        return iter(indices)<|MERGE_RESOLUTION|>--- conflicted
+++ resolved
@@ -251,12 +251,8 @@
                 "You cannot select the number of dataset splits for a generative evaluation at the moment. Automatically inferring."
             )
 
-<<<<<<< HEAD
-        all_sorting_criterion = [self._sorting_criteria(self.sorted_data[0])[:-1]]
-=======
         if len(self.sorted_data) > 0:
-            all_sorting_criterion = [self._sorting_criteria(self.sorted_data[0])[:2]]
->>>>>>> 2c9bf97e
+            all_sorting_criterion = [self._sorting_criteria(self.sorted_data[0])[:-1]]
         splits_indices = [[0, None]]
         for ix, req in enumerate(self.sorted_data):
             current_sorting_criteria = self._sorting_criteria(req)
