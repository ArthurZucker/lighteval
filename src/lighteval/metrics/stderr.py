# MIT License

# Copyright (c) 2024 Eleuther AI and The HuggingFace Team

# Permission is hereby granted, free of charge, to any person obtaining a copy
# of this software and associated documentation files (the "Software"), to deal
# in the Software without restriction, including without limitation the rights
# to use, copy, modify, merge, publish, distribute, sublicense, and/or sell
# copies of the Software, and to permit persons to whom the Software is
# furnished to do so, subject to the following conditions:

# The above copyright notice and this permission notice shall be included in all
# copies or substantial portions of the Software.

# THE SOFTWARE IS PROVIDED "AS IS", WITHOUT WARRANTY OF ANY KIND, EXPRESS OR
# IMPLIED, INCLUDING BUT NOT LIMITED TO THE WARRANTIES OF MERCHANTABILITY,
# FITNESS FOR A PARTICULAR PURPOSE AND NONINFRINGEMENT. IN NO EVENT SHALL THE
# AUTHORS OR COPYRIGHT HOLDERS BE LIABLE FOR ANY CLAIM, DAMAGES OR OTHER
# LIABILITY, WHETHER IN AN ACTION OF CONTRACT, TORT OR OTHERWISE, ARISING FROM,
# OUT OF OR IN CONNECTION WITH THE SOFTWARE OR THE USE OR OTHER DEALINGS IN THE
# SOFTWARE.

# This section of the code comes almost entirely from the harness
# We kept it because it's very fast - however, we renamed the variables
# and added documentation

import logging
import math
import random
from typing import Callable, Optional

import numpy as np
from scipy.stats import bootstrap
from tqdm import tqdm


logger = logging.getLogger(__name__)


def _stddev(arr):
    mu = np.mean(arr)
    return math.sqrt(sum([(x - mu) ** 2 for x in arr]) / (len(arr) - 1))


def mean_stderr(arr):
    return _stddev(arr) / math.sqrt(len(arr))


class _bootstrap_internal:
    def __init__(self, number_draws: int, metric: Optional[Callable] = None):
        self.number_draws = number_draws
        self.metric = metric

    def __call__(self, cur_experiment):
        # Creates number_draws samplings (with replacement) of the population by iterating on a given seed
        population, seed = cur_experiment
        rnd = random.Random()
        rnd.seed(seed)
        samplings = []
        import multiprocessing as mp

        with mp.Pool(mp.cpu_count()) as pool:
            samplings = pool.starmap(
                self.metric,
                tqdm(
                    [(rnd.choices(population, k=len(population)),) for _ in range(self.number_draws)],
                    total=self.number_draws,
                    desc="Sampling bootstrap iterations",
                ),
            )
        return samplings


def bootstrap_stderr(metric: Callable, population: list, number_experiments: int):
    """Bootstraps the stderr of the given metric for the given population of samples,
    by sampling said population for number_experiments and recomputing the metric on the
    different samplings.
    """
    res = []
    number_draws = min(1000, number_experiments)
    number_seeds = number_experiments // number_draws

<<<<<<< HEAD
    logger.info(f"Bootstrapping {metric.__name__}'s stderr.")
    for cur_bootstrap in tqdm(
        pool.imap(
            _bootstrap_internal(metric=metric, number_draws=number_draws),
            ((population, seed) for seed in range(number_seeds)),
        ),
        total=number_seeds,
    ):
=======
    hlog(f"Bootstrapping {metric.__name__}'s stderr with {number_seeds} seeds.")
    for seed in range(number_seeds):
>>>>>>> 6e2754e6
        # sample w replacement
        res.extend(_bootstrap_internal(metric=metric, number_draws=number_draws)((population, seed)))

    return mean_stderr(res)


def get_stderr_function(aggregation: Callable, number_experiments: int = 1000):
    # Mean stderr can be computed trivially
    if "mean" in aggregation.__name__:
        return mean_stderr

    # For other metrics, we bootstrap the stderr by sampling
    try:
        return lambda population: bootstrap_stderr(
            metric=aggregation, population=population, number_experiments=number_experiments
        )
    except Exception:
        return None


def bootstrap_stderr_scipy(metric: Callable, population: list, number_experiments: int = 1000):
    """Simulates resampling (draw with replacement, of the same size as the orig set) n times from the results population
    to compute the distance between the simulated resampling distribution and the actual distribution.
    Same as bootstrap_stderr, but uses scipy.
    It's kept for archive, as it overflows for big datasets
    """
    logger.info(f"Bootstrapping {metric.__name__}'s stderr.")
    res = bootstrap(
        data=[population],
        statistic=metric,
        n_resamples=number_experiments,
        confidence_level=0.95,
        method="BCa",
    )
    return res.standard_error<|MERGE_RESOLUTION|>--- conflicted
+++ resolved
@@ -80,19 +80,8 @@
     number_draws = min(1000, number_experiments)
     number_seeds = number_experiments // number_draws
 
-<<<<<<< HEAD
-    logger.info(f"Bootstrapping {metric.__name__}'s stderr.")
-    for cur_bootstrap in tqdm(
-        pool.imap(
-            _bootstrap_internal(metric=metric, number_draws=number_draws),
-            ((population, seed) for seed in range(number_seeds)),
-        ),
-        total=number_seeds,
-    ):
-=======
-    hlog(f"Bootstrapping {metric.__name__}'s stderr with {number_seeds} seeds.")
+    logger.info(f"Bootstrapping {metric.__name__}'s stderr with {number_seeds} seeds.")
     for seed in range(number_seeds):
->>>>>>> 6e2754e6
         # sample w replacement
         res.extend(_bootstrap_internal(metric=metric, number_draws=number_draws)((population, seed)))
 
