import collections
import importlib
import os
from pathlib import Path
from pprint import pformat
from types import ModuleType
from typing import Dict, List, Optional, Tuple, Union

from datasets import Dataset
from datasets.load import dataset_module_factory

from lighteval.logging.hierarchical_logger import hlog, hlog_warn
from lighteval.tasks.lighteval_task import LightevalTask, LightevalTaskConfig


# original is the reimplementation of original evals
# custom is to play around
<<<<<<< HEAD
DEFAULT_SUITES = ["helm", "harness", "bigbench", "lighteval", "original", "custom"]
=======
DEFAULT_SUITES = ["helm", "bigbench", "harness", "lighteval", "original", "custom", "community"]
>>>>>>> 458d50b0

TRUNCATE_FEW_SHOTS_DEFAULTS = True

TABLE_PATH = os.path.join(os.path.dirname(__file__), "tasks_table.jsonl")


class Registry:
    """
    The Registry class is used to manage the task registry and get task classes.
    """

    def __init__(self, cache_dir: str):
        """
        Initialize the Registry class.

        Args:
            cache_dir (str): Directory path for caching.

        Attributes:
            cache_dir (str): Directory path for caching.
            TASK_REGISTRY (dict[str, LightevalTask]): A dictionary containing the registered tasks.
        """
        self.cache_dir: str = cache_dir
        self.TASK_REGISTRY: dict[str, LightevalTask] = {**create_config_tasks(cache_dir=cache_dir)}

    def get_task_class(
        self, task_name: str, custom_tasks_registry: Optional[dict[str, LightevalTask]] = None
    ) -> LightevalTask:
        """
        Get the task class based on the task name.

        Args:
            task_name (str): Name of the task.
            custom_tasks_registry (Optional[dict[str, LightevalTask]]): A dictionary containing custom tasks.

        Returns:
            LightevalTask: Task class.

        Raises:
            ValueError: If the task is not found in the task registry or custom task registry.
        """
        if task_name in self.TASK_REGISTRY:
            if custom_tasks_registry is not None and task_name in custom_tasks_registry:
                hlog_warn(
                    f"One of the tasks you requested ({task_name}) exists both in the default and custom tasks. Selecting the default task."
                )
            return self.TASK_REGISTRY[task_name]
        if custom_tasks_registry is not None and task_name in custom_tasks_registry:
            return custom_tasks_registry[task_name]
        hlog_warn(f"{task_name} not found in provided tasks")
        hlog_warn(pformat(self.TASK_REGISTRY))
        raise ValueError(
            f"Cannot find tasks {task_name} in task list or in custom task registry ({custom_tasks_registry})"
        )

    def get_task_dict(
        self, task_name_list: List[str], custom_tasks: Optional[Union[str, ModuleType]] = None
    ) -> Dict[str, LightevalTask]:
        """
        Get a dictionary of tasks based on the task name list.

        Args:
            task_name_list (List[str]): A list of task names.
            custom_tasks (Optional[Union[str, ModuleType]]): Path to the custom tasks file or name of a module to import containing custom tasks or the module it-self

        Returns:
            Dict[str, LightevalTask]: A dictionary containing the tasks.

        Notes:
            - If custom_tasks is provided, it will import the custom tasks module and create a custom tasks registry.
            - Each task in the task_name_list will be instantiated with the corresponding task class.
        """
        # Import custom tasks provided by the user
        custom_tasks_registry = None
        custom_tasks_module = None
        if custom_tasks is not None:
            custom_tasks_module = create_custom_tasks_module(custom_tasks=custom_tasks)
        if custom_tasks_module is not None:
            custom_tasks_registry = create_config_tasks(
                meta_table=custom_tasks_module.TASKS_TABLE, cache_dir=self.cache_dir
            )
            hlog(custom_tasks_registry)

        # Select relevant tasks given the subset asked for by the user
        tasks_dict = {}
        for task_name in task_name_list:
            task_class = self.get_task_class(task_name, custom_tasks_registry=custom_tasks_registry)
            tasks_dict[task_name] = task_class(custom_tasks_module=custom_tasks_module)

        return tasks_dict


def create_custom_tasks_module(custom_tasks: Union[str, ModuleType]) -> ModuleType:
    """Creates a custom task module to load tasks defined by the user in their own file.

    Args:
        custom_tasks (Optional[Union[str, ModuleType]]): Path to the custom tasks file or name of a module to import containing custom tasks or the module it-self

    Returns:
        ModuleType: The newly imported/created custom tasks modules
    """
    if isinstance(custom_tasks, ModuleType):
        return custom_tasks
    if isinstance(custom_tasks, (str, Path)) and os.path.exists(custom_tasks):
        dataset_module = dataset_module_factory(str(custom_tasks))
        return importlib.import_module(dataset_module.module_path)
    if isinstance(custom_tasks, (str, Path)):
        return importlib.import_module(custom_tasks)
    raise ValueError(f"Cannot import custom tasks from {custom_tasks}")


def get_custom_tasks(custom_tasks: Union[str, ModuleType]) -> Tuple[ModuleType, str]:
    """Get custom tasks from the given custom tasks file or module.

    Args:
        custom_tasks (Optional[Union[str, ModuleType]]): Path to the custom tasks file or name of a module to import containing custom tasks or the module it-self
    """
    custom_tasks_module = create_custom_tasks_module(custom_tasks=custom_tasks)
    tasks_string = ""
    if hasattr(custom_tasks_module, "TASKS_GROUPS"):
        tasks_string = custom_tasks_module.TASKS_GROUPS
    return custom_tasks_module, tasks_string


def taskinfo_selector(
    tasks: str,
) -> tuple[list[str], dict[str, list[tuple[int, bool]]]]:
    """
    Converts a input string of tasks name to task information usable by lighteval.

    Args:
        tasks (str): A string containing a comma-separated list of tasks in the
            format "suite|task|few_shot|truncate_few_shots" or a path to a file
            containing a list of tasks.

    Returns:
        tuple[list[str], dict[str, list[tuple[int, bool]]]]: A tuple containing:
            - A sorted list of unique task names in the format "suite|task".
            - A dictionary mapping each task name to a list of tuples representing the few_shot and truncate_few_shots values.
    """
    few_shot_dict = collections.defaultdict(list)

    # We can provide a path to a file with a list of tasks
    if "." in tasks and os.path.exists(tasks):
        tasks = ",".join([line for line in open(tasks, "r").read().splitlines() if not line.startswith("#")])

    for task in tasks.split(","):
        try:
            suite_name, task_name, few_shot, truncate_few_shots = tuple(task.split("|"))
            truncate_few_shots = int(truncate_few_shots)
        except ValueError:
            raise ValueError(
                f"Cannot get task info from {task}. correct format is suite|task|few_shot|truncate_few_shots"
            )

        if truncate_few_shots not in [0, 1]:
            raise ValueError(f"TruncateFewShots must be 0 or 1, got {truncate_few_shots}")

        truncate_few_shots = bool(truncate_few_shots)
        few_shot = int(few_shot)

        if suite_name not in DEFAULT_SUITES:
            hlog(f"Suite {suite_name} unknown. This is not normal, unless you are testing adding new evaluations.")

        # Store few_shot info for each task name (suite|task)
        few_shot_dict[f"{suite_name}|{task_name}"].append((few_shot, truncate_few_shots))

    return sorted(few_shot_dict.keys()), {k: list(set(v)) for k, v in few_shot_dict.items()}


def create_config_tasks(
    meta_table: Optional[Dataset] = None, cache_dir: Optional[str] = None
) -> Dict[str, LightevalTask]:
    """
    Create configuration tasks based on the provided meta_table.

    Args:
        meta_table (Optional[Dataset]): meta_table containing task
            configurations. If not provided, it will be loaded from TABLE_PATH.
        cache_dir (Optional[str]): Directory to store cached data. If not
            provided, the default cache directory will be used.

    Returns:
        Dict[str, LightevalTask]: A dictionary of task names mapped to their corresponding LightevalTask classes.
    """

    def create_task(name, cfg: LightevalTaskConfig, cache_dir: str):
        class LightevalTaskFromConfig(LightevalTask):
            def __init__(self, custom_tasks_module=None):
                super().__init__(name, cfg, cache_dir=cache_dir, custom_tasks_module=custom_tasks_module)

        return LightevalTaskFromConfig

    if meta_table is None:
        meta_table = Dataset.from_json(TABLE_PATH)

    tasks_with_config = {}
    # Every task is renamed suite|task, if the suite is in DEFAULT_SUITE
    for line in meta_table:
        if not any(suite in line["suite"] for suite in DEFAULT_SUITES):
            hlog_warn(
                f"This evaluation is not in any known suite: {line['name']} is in {line['suite']}, not in {DEFAULT_SUITES}. Skipping."
            )
            continue
        for suite in line["suite"]:
            if suite in DEFAULT_SUITES:
                tasks_with_config[f"{suite}|{line['name']}"] = LightevalTaskConfig(**line)

    return {task: create_task(task, cfg, cache_dir=cache_dir) for task, cfg in tasks_with_config.items()}<|MERGE_RESOLUTION|>--- conflicted
+++ resolved
@@ -15,11 +15,7 @@
 
 # original is the reimplementation of original evals
 # custom is to play around
-<<<<<<< HEAD
-DEFAULT_SUITES = ["helm", "harness", "bigbench", "lighteval", "original", "custom"]
-=======
 DEFAULT_SUITES = ["helm", "bigbench", "harness", "lighteval", "original", "custom", "community"]
->>>>>>> 458d50b0
 
 TRUNCATE_FEW_SHOTS_DEFAULTS = True
 
