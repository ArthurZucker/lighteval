--- conflicted
+++ resolved
@@ -121,20 +121,11 @@
     Returns:
         Callable: A function that generates Continuation prompt based on the given parameters.
     """
-<<<<<<< HEAD
-    adapter_fn: Callable[[dict], ContinuationInput | None] = (
-        create_adapter_from_dict(adapter) if isinstance(adapter, dict) else adapter  # type: ignore
-    )
-=======
     adapter_fn = create_adapter_from_dict(adapter)
->>>>>>> 1f8c8e69
     translation_literals = TRANSLATION_LITERALS[language]
 
     def prepare_prompt(line: dict):
         cont_input = adapter_fn(line)
-        if cont_input is None:
-            return None
-
         if cont_input is None:
             return None
 
