--- conflicted
+++ resolved
@@ -49,16 +49,6 @@
     neither: str = None  # type: ignore
 
     # Punctuation
-<<<<<<< HEAD
-    full_stop: str = "."  # type: ignore
-    comma: str = ","  # type: ignore
-    question_mark: str = "?"  # type: ignore
-    exclamation_mark: str = "!"  # type: ignore
-    word_space: str = " "  # type: ignore
-    sentence_space: str = " "  # type: ignore
-    colon: str = ":"  # type: ignore
-    semicolon: str = ";"  # type: ignore
-=======
     full_stop: str = "."
     comma: str = ","
     question_mark: str = "?"
@@ -67,7 +57,6 @@
     sentence_space: str = " "
     colon: str = ":"
     semicolon: str = ";"
->>>>>>> b8923aa7
 
     # Indices
     indices: list[str] = field(default_factory=lambda: LETTER_INDICES)
