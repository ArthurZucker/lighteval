# MIT License

# Copyright (c) 2024 The HuggingFace Team

# Permission is hereby granted, free of charge, to any person obtaining a copy
# of this software and associated documentation files (the "Software"), to deal
# in the Software without restriction, including without limitation the rights
# to use, copy, modify, merge, publish, distribute, sublicense, and/or sell
# copies of the Software, and to permit persons to whom the Software is
# furnished to do so, subject to the following conditions:

# The above copyright notice and this permission notice shall be included in all
# copies or substantial portions of the Software.

# THE SOFTWARE IS PROVIDED "AS IS", WITHOUT WARRANTY OF ANY KIND, EXPRESS OR
# IMPLIED, INCLUDING BUT NOT LIMITED TO THE WARRANTIES OF MERCHANTABILITY,
# FITNESS FOR A PARTICULAR PURPOSE AND NONINFRINGEMENT. IN NO EVENT SHALL THE
# AUTHORS OR COPYRIGHT HOLDERS BE LIABLE FOR ANY CLAIM, DAMAGES OR OTHER
# LIABILITY, WHETHER IN AN ACTION OF CONTRACT, TORT OR OTHERWISE, ARISING FROM,
# OUT OF OR IN CONNECTION WITH THE SOFTWARE OR THE USE OR OTHER DEALINGS IN THE
# SOFTWARE.

from lighteval.utils.imports import can_load_extended_tasks


if can_load_extended_tasks():
    import lighteval.tasks.extended.hle.main as hle
    import lighteval.tasks.extended.ifeval.main as ifeval
    import lighteval.tasks.extended.mix_eval.main as mix_eval
    import lighteval.tasks.extended.mt_bench.main as mt_bench
    import lighteval.tasks.extended.olympiade_bench.main as olympiad_bench
    import lighteval.tasks.extended.tiny_benchmarks.main as tiny_benchmarks

<<<<<<< HEAD
    AVAILABLE_EXTENDED_TASKS_MODULES = [ifeval, tiny_benchmarks, mt_bench, mix_eval, hle]
=======
    AVAILABLE_EXTENDED_TASKS_MODULES = [ifeval, tiny_benchmarks, mt_bench, mix_eval, olympiad_bench]
>>>>>>> d6de1fe2

else:
    AVAILABLE_EXTENDED_TASKS_MODULES = []<|MERGE_RESOLUTION|>--- conflicted
+++ resolved
@@ -31,11 +31,8 @@
     import lighteval.tasks.extended.olympiade_bench.main as olympiad_bench
     import lighteval.tasks.extended.tiny_benchmarks.main as tiny_benchmarks
 
-<<<<<<< HEAD
-    AVAILABLE_EXTENDED_TASKS_MODULES = [ifeval, tiny_benchmarks, mt_bench, mix_eval, hle]
-=======
-    AVAILABLE_EXTENDED_TASKS_MODULES = [ifeval, tiny_benchmarks, mt_bench, mix_eval, olympiad_bench]
->>>>>>> d6de1fe2
+
+    AVAILABLE_EXTENDED_TASKS_MODULES = [ifeval, tiny_benchmarks, mt_bench, mix_eval, olympiad_bench, hle]
 
 else:
     AVAILABLE_EXTENDED_TASKS_MODULES = []