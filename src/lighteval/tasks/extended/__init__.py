# MIT License

# Copyright (c) 2024 The HuggingFace Team

# Permission is hereby granted, free of charge, to any person obtaining a copy
# of this software and associated documentation files (the "Software"), to deal
# in the Software without restriction, including without limitation the rights
# to use, copy, modify, merge, publish, distribute, sublicense, and/or sell
# copies of the Software, and to permit persons to whom the Software is
# furnished to do so, subject to the following conditions:

# The above copyright notice and this permission notice shall be included in all
# copies or substantial portions of the Software.

# THE SOFTWARE IS PROVIDED "AS IS", WITHOUT WARRANTY OF ANY KIND, EXPRESS OR
# IMPLIED, INCLUDING BUT NOT LIMITED TO THE WARRANTIES OF MERCHANTABILITY,
# FITNESS FOR A PARTICULAR PURPOSE AND NONINFRINGEMENT. IN NO EVENT SHALL THE
# AUTHORS OR COPYRIGHT HOLDERS BE LIABLE FOR ANY CLAIM, DAMAGES OR OTHER
# LIABILITY, WHETHER IN AN ACTION OF CONTRACT, TORT OR OTHERWISE, ARISING FROM,
# OUT OF OR IN CONNECTION WITH THE SOFTWARE OR THE USE OR OTHER DEALINGS IN THE
# SOFTWARE.

from lighteval.utils.imports import can_load_extended_tasks


if can_load_extended_tasks():
    import lighteval.tasks.extended.hle.main as hle
    import lighteval.tasks.extended.ifeval.main as ifeval
    import lighteval.tasks.extended.lcb.main as lcb
    import lighteval.tasks.extended.mix_eval.main as mix_eval
    import lighteval.tasks.extended.mt_bench.main as mt_bench
    import lighteval.tasks.extended.olympiade_bench.main as olympiad_bench
    import lighteval.tasks.extended.tiny_benchmarks.main as tiny_benchmarks

<<<<<<< HEAD

    AVAILABLE_EXTENDED_TASKS_MODULES = [ifeval, tiny_benchmarks, mt_bench, mix_eval, olympiad_bench, hle]
=======
    AVAILABLE_EXTENDED_TASKS_MODULES = [ifeval, tiny_benchmarks, mt_bench, mix_eval, olympiad_bench, lcb]
>>>>>>> 086cf905

else:
    AVAILABLE_EXTENDED_TASKS_MODULES = []<|MERGE_RESOLUTION|>--- conflicted
+++ resolved
@@ -32,12 +32,8 @@
     import lighteval.tasks.extended.olympiade_bench.main as olympiad_bench
     import lighteval.tasks.extended.tiny_benchmarks.main as tiny_benchmarks
 
-<<<<<<< HEAD
 
-    AVAILABLE_EXTENDED_TASKS_MODULES = [ifeval, tiny_benchmarks, mt_bench, mix_eval, olympiad_bench, hle]
-=======
-    AVAILABLE_EXTENDED_TASKS_MODULES = [ifeval, tiny_benchmarks, mt_bench, mix_eval, olympiad_bench, lcb]
->>>>>>> 086cf905
+    AVAILABLE_EXTENDED_TASKS_MODULES = [ifeval, tiny_benchmarks, mt_bench, mix_eval, olympiad_bench, hle, lcb]
 
 else:
     AVAILABLE_EXTENDED_TASKS_MODULES = []