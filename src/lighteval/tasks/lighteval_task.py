--- conflicted
+++ resolved
@@ -523,81 +523,6 @@
 
         return LightevalTask._get_metric_method_from_category(metric_category)
 
-<<<<<<< HEAD
-        Returns:
-            dict[str, float]: output dictionary containing the results of the task.
-        """
-        # Metrics management is done in metrics.__init__
-        outputs = {}
-        if self.has_metric_category[MetricCategory.TARGET_PERPLEXITY]:
-            results, cur_outputs = apply_target_perplexity_metric(
-                results=results, formatted_doc=formatted_doc, metrics=self.metrics
-            )
-            outputs.update(cur_outputs)
-        if self.has_metric_category[MetricCategory.TARGET_PERPLEXITY_MULTI_CONTEXT]:
-            results, cur_outputs = apply_target_multicontext_perplexity_metric(
-                results=results, formatted_doc=formatted_doc, metrics=self.metrics
-            )
-            outputs.update(cur_outputs)
-        if self.has_metric_category[MetricCategory.MULTICHOICE]:
-            results, cur_outputs = apply_multichoice_metric(
-                results=results, formatted_doc=formatted_doc, metrics=self.metrics
-            )
-            outputs.update(cur_outputs)
-        if self.has_metric_category[MetricCategory.MULTICHOICE_ONE_TOKEN]:
-            results, cur_outputs = apply_multichoice_metric_one_token(
-                results=results, formatted_doc=formatted_doc, metrics=self.metrics
-            )
-            outputs.update(cur_outputs)
-        if self.has_metric_category[MetricCategory.PERPLEXITY]:
-            results, cur_outputs = apply_perplexity_metric(
-                results=results, formatted_doc=formatted_doc, metrics=self.metrics
-            )
-            outputs.update(cur_outputs)
-        if (
-            self.has_metric_category[MetricCategory.GENERATIVE]
-            or self.has_metric_category[MetricCategory.GENERATIVE_SAMPLING]
-            or self.has_metric_category[MetricCategory.GENERATIVE_LOGPROB]
-        ):
-            results, cur_outputs = apply_generative_metric(
-                results=results,
-                formatted_doc=formatted_doc,
-                metrics=self.metrics,
-                output_regex=self.output_regex,
-                max_num_samples=max(self.num_samples),
-            )
-            outputs.update(cur_outputs)
-        if (
-            self.has_metric_category[MetricCategory.LLM_AS_JUDGE_MULTI_TURN]
-            or self.has_metric_category[MetricCategory.LLM_AS_JUDGE]
-        ):
-            results, cur_outputs = apply_llm_as_judge_metric(
-                results=results, formatted_doc=formatted_doc, metrics=self.metrics
-            )
-            outputs.update(cur_outputs)
-
-        return outputs
-=======
-    @staticmethod
-    def _get_metric_method_from_category(metric_category):
-        if metric_category == MetricCategory.TARGET_PERPLEXITY:
-            return apply_target_perplexity_metric
-        if metric_category == MetricCategory.MULTICHOICE:
-            return apply_multichoice_metric
-        if metric_category == MetricCategory.MULTICHOICE_ONE_TOKEN:
-            return apply_multichoice_metric_one_token
-        if metric_category == MetricCategory.PERPLEXITY:
-            return apply_perplexity_metric
-        if metric_category in [
-            MetricCategory.GENERATIVE,
-            MetricCategory.GENERATIVE_SAMPLING,
-            MetricCategory.GENERATIVE_LOGPROB,
-        ]:
-            return apply_generative_metric
-        if metric_category in [MetricCategory.LLM_AS_JUDGE_MULTI_TURN, MetricCategory.LLM_AS_JUDGE]:
-            return apply_llm_as_judge_metric
->>>>>>> 24adaa20
-
     def aggregation(self):
         """
         Return a dict with metric name and its aggregation function for all
