--- conflicted
+++ resolved
@@ -515,11 +515,7 @@
     def _get_metric_method_from_category(metric_category):
         if metric_category == MetricCategory.TARGET_PERPLEXITY:
             return apply_target_perplexity_metric
-<<<<<<< HEAD
-        if metric_category == MetricCategory.MULTICHOICE or metric_category == MetricCategory.MULTICHOICE_PMI:
-=======
         if metric_category in [MetricCategory.MULTICHOICE, MetricCategory.MULTICHOICE_PMI]:
->>>>>>> 21934d52
             return apply_multichoice_metric
         if metric_category == MetricCategory.MULTICHOICE_ONE_TOKEN:
             return apply_multichoice_metric_one_token
