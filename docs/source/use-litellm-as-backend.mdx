# Litellm as backend

Lighteval allows to use litellm, a backend allowing you to call all LLM APIs
using the OpenAI format [Bedrock, Huggingface, VertexAI, TogetherAI, Azure,
OpenAI, Groq etc.].

Documentation for available APIs and compatible endpoints can be found [here](https://docs.litellm.ai/docs/).

## Quick use

```bash
lighteval endpoint litellm \
<<<<<<< HEAD
    "provider=openai,model_name=gpt-3.5-turbo" \
    "lighteval|gsm8k|0|0"
=======
    "gpt-3.5-turbo" \
    "lighteval|gsm8k|0|0" \
    --use-chat-template
>>>>>>> 632b69b8
```

## Using a config file

Litellm allows generation with any OpenAI compatible endpoint, for example you
can evaluate a model running on a local vllm server.

To do so you will need to use a config file like so:

```yaml
model:
  model_name: "openai/deepseek-ai/DeepSeek-R1-Distill-Qwen-32B"
  base_url: "URL OF THE ENDPOINT YOU WANT TO USE"
  api_key: "" # remove or keep empty as needed
generation:
  temperature: 0.5
  max_new_tokens: 256
  stop_tokens: [""]
  top_p: 0.9
  seed: 0
  repetition_penalty: 1.0
  frequency_penalty: 0.0
```<|MERGE_RESOLUTION|>--- conflicted
+++ resolved
@@ -10,14 +10,9 @@
 
 ```bash
 lighteval endpoint litellm \
-<<<<<<< HEAD
     "provider=openai,model_name=gpt-3.5-turbo" \
     "lighteval|gsm8k|0|0"
-=======
-    "gpt-3.5-turbo" \
-    "lighteval|gsm8k|0|0" \
     --use-chat-template
->>>>>>> 632b69b8
 ```
 
 ## Using a config file
