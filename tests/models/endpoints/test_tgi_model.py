# MIT License

# Copyright (c) 2024 The HuggingFace Team

# Permission is hereby granted, free of charge, to any person obtaining a copy
# of this software and associated documentation files (the "Software"), to deal
# in the Software without restriction, including without limitation the rights
# to use, copy, modify, merge, publish, distribute, sublicense, and/or sell
# copies of the Software, and to permit persons to whom the Software is
# furnished to do so, subject to the following conditions:

# The above copyright notice and this permission notice shall be included in all
# copies or substantial portions of the Software.

# THE SOFTWARE IS PROVIDED "AS IS", WITHOUT WARRANTY OF ANY KIND, EXPRESS OR
# IMPLIED, INCLUDING BUT NOT LIMITED TO THE WARRANTIES OF MERCHANTABILITY,
# FITNESS FOR A PARTICULAR PURPOSE AND NONINFRINGEMENT. IN NO EVENT SHALL THE
# AUTHORS OR COPYRIGHT HOLDERS BE LIABLE FOR ANY CLAIM, DAMAGES OR OTHER
# LIABILITY, WHETHER IN AN ACTION OF CONTRACT, TORT OR OTHERWISE, ARISING FROM,
# OUT OF OR IN CONNECTION WITH THE SOFTWARE OR THE USE OR OTHER DEALINGS IN THE
# SOFTWARE.


import pytest
import yaml

from lighteval.models.endpoints.tgi_model import TGIModelConfig
from lighteval.models.model_input import GenerationParameters


class TestTGIModelConfig:
    @pytest.mark.parametrize(
        "config_path, expected_config",
        [
            (
                "examples/model_configs/tgi_model.yaml",
                {
                    "inference_server_address": "",
                    "inference_server_auth": None,
                    "model_id": None,
                    "generation_parameters": {
                        "early_stopping": None,
                        "frequency_penalty": None,
                        "length_penalty": None,
                        "max_new_tokens": None,
                        "min_new_tokens": None,
                        "min_p": None,
                        "presence_penalty": None,
                        "repetition_penalty": None,
                        "seed": None,
                        "stop_tokens": None,
                        "temperature": None,
                        "top_k": None,
                        "top_p": None,
                        "truncate_prompt": None,
                        "response_format": None,
                    },
                },
            ),
        ],
    )
    def test_from_path(self, config_path, expected_config):
<<<<<<< HEAD
        import yaml

        with open(config_path, "r") as f:
            config = yaml.safe_load(f)
        config = TGIModelConfig(**config["model"])
        assert asdict(config) == expected_config
=======
        with open(config_path, "r") as f:
            config = yaml.safe_load(f)

        generation_parameters = GenerationParameters(**config.get("generation", {}))
        config = TGIModelConfig(**config["model"], generation_parameters=generation_parameters)
        assert config.dict() == expected_config
>>>>>>> b64206ec
<|MERGE_RESOLUTION|>--- conflicted
+++ resolved
@@ -60,18 +60,9 @@
         ],
     )
     def test_from_path(self, config_path, expected_config):
-<<<<<<< HEAD
-        import yaml
-
-        with open(config_path, "r") as f:
-            config = yaml.safe_load(f)
-        config = TGIModelConfig(**config["model"])
-        assert asdict(config) == expected_config
-=======
         with open(config_path, "r") as f:
             config = yaml.safe_load(f)
 
         generation_parameters = GenerationParameters(**config.get("generation", {}))
         config = TGIModelConfig(**config["model"], generation_parameters=generation_parameters)
-        assert config.dict() == expected_config
->>>>>>> b64206ec
+        assert config.model_dump() == expected_config